<<<<<<< HEAD
/*******************************************************************************

 * Copyright (c) 2012 Eric Bodden. Copyright (c) 2013 Tata Consultancy Services & Ecole
 * Polytechnique de Montreal All rights reserved. This program and the accompanying materials are
 * made available under the terms of the GNU Lesser Public License v2.1 which accompanies this
 * distribution, and is available at http://www.gnu.org/licenses/old-licenses/gpl-2.0.html
 * 
 * Contributors: Eric Bodden - initial API and implementation Marc-Andre Laverdiere-Papineau - Fixed
 * race condition
 ******************************************************************************/
package heros.solver;


import java.util.Collection;
import java.util.Collections;
import java.util.HashMap;
import java.util.HashSet;
import java.util.Map;
import java.util.Map.Entry;
import java.util.Set;
import java.util.concurrent.ConcurrentHashMap;
import java.util.concurrent.LinkedBlockingQueue;
import java.util.concurrent.TimeUnit;

import org.slf4j.Logger;
import org.slf4j.LoggerFactory;

import com.google.common.base.Predicate;
import com.google.common.cache.CacheBuilder;
import com.google.common.collect.HashBasedTable;
import com.google.common.collect.Maps;
import com.google.common.collect.Sets;
import com.google.common.collect.Table;
import com.google.common.collect.Table.Cell;

import heros.DontSynchronize;
import heros.EdgeFunction;
import heros.EdgeFunctionCache;
import heros.EdgeFunctions;
import heros.Flow;
import heros.FlowFunction;
import heros.FlowFunctionCache;
import heros.FlowFunctions;
import heros.IDETabulationProblem;
import heros.InterproceduralCFG;
import heros.JoinLattice;
import heros.SynchronizedBy;
import heros.ZeroedFlowFunctions;
import heros.edgefunc.EdgeIdentity;


/**
 * Solves the given {@link IDETabulationProblem} as described in the 1996 paper by Sagiv, Horwitz
 * and Reps. To solve the problem, call {@link #solve()}. Results can then be queried by using
 * {@link #resultAt(Object, Object)} and {@link #resultsAt(Object)}.
 * 
 * Note that this solver and its data structures internally use mostly
 * {@link java.util.LinkedHashSet}s instead of normal {@link HashSet}s to fix the iteration order as
 * much as possible. This is to produce, as much as possible, reproducible benchmarking results. We
 * have found that the iteration order can matter a lot in terms of speed.
 *
 * @param <N> The type of nodes in the interprocedural control-flow graph.
 * @param <D> The type of data-flow facts to be computed by the tabulation problem.
 * @param <M> The type of objects used to represent methods.
 * @param <V> The type of values to be computed along flow edges.
 * @param <I> The type of inter-procedural control-flow graph being used.
 */
public class IDESolver<N, D, M, V, I extends InterproceduralCFG<N, M>> {

	public static CacheBuilder<Object, Object> DEFAULT_CACHE_BUILDER =
			CacheBuilder.newBuilder()
			.initialCapacity(10000).softValues();

	protected static final Logger logger = LoggerFactory.getLogger(IDESolver.class);

	// enable with -Dorg.slf4j.simpleLogger.defaultLogLevel=trace
	public static final boolean DEBUG = logger.isDebugEnabled();

	protected final Scheduler worklist;

	@DontSynchronize("only used by single thread")
	protected int numThreads;

	@SynchronizedBy("thread safe data structure, consistent locking when used")
	protected final JumpFunctions<N, D, V> jumpFn;

	@SynchronizedBy("thread safe data structure, only modified internally")
	protected final I icfg;

	// stores summaries that were queried before they were computed
	// see CC 2010 paper by Naeem, Lhotak and Rodriguez
	@SynchronizedBy("consistent lock on 'incoming'")
	protected final Table<N, D, Table<N, D, EdgeFunction<V>>> endSummary = HashBasedTable.create();

	// edges going along calls
	// see CC 2010 paper by Naeem, Lhotak and Rodriguez
	@SynchronizedBy("consistent lock on field")
	protected final Table<N, D, Map<N, Set<Pair<D, D>>>> incoming = HashBasedTable.create();

	// stores the return sites (inside callers) to which we have unbalanced returns
	// if followReturnPastSeeds is enabled
	@SynchronizedBy("use of ConcurrentHashMap")
	protected final Set<N> unbalancedRetSites;

	protected final Set<M> visitedMethods = Sets.newHashSet();

	@DontSynchronize("stateless")
	protected final FlowFunctions<N, D, M> flowFunctions;

	@DontSynchronize("stateless")
	protected final EdgeFunctions<N, D, M, V> edgeFunctions;

	@DontSynchronize("only used by single thread")
	protected Map<N, Set<D>> initialSeeds;

	@DontSynchronize("stateless")
	protected final JoinLattice<V> valueLattice;

	@DontSynchronize("stateless")
	protected final EdgeFunction<V> allTop;

	@SynchronizedBy("consistent lock on field")
	protected final Table<N, D, V> val = HashBasedTable.create();

	@DontSynchronize("benign races")
	public long flowFunctionApplicationCount;

	@DontSynchronize("benign races")
	public long flowFunctionConstructionCount;

	@DontSynchronize("benign races")
	public long propagationCount;

	@DontSynchronize("benign races")
	public long durationFlowFunctionConstruction;

	@DontSynchronize("benign races")
	public long durationFlowFunctionApplication;

	@DontSynchronize("stateless")
	protected final D zeroValue;

	@DontSynchronize("readOnly")
	protected final FlowFunctionCache<N, D, M> ffCache;

	@DontSynchronize("readOnly")
	protected final EdgeFunctionCache<N, D, M, V> efCache;

	@DontSynchronize("readOnly")
	protected final boolean followReturnsPastSeeds;

	@DontSynchronize("readOnly")
	protected final boolean computeValues;

	//  private IDEDebugger<N, D, M, V, I> debugger;

	private Flow<N,D,V> flows;
	private final IPropagationController<N,D> propagationController;

	/**
	 * Creates a solver for the given problem, which caches flow functions and edge functions. The
	 * solver must then be started by calling {@link #solve()}.
	 */
	public IDESolver(IDETabulationProblem<N, D, M, V, I> tabulationProblem) {
		this(tabulationProblem, DEFAULT_CACHE_BUILDER, DEFAULT_CACHE_BUILDER);
	}

	/**
	 * Creates a solver for the given problem, constructing caches with the given {@link CacheBuilder}
	 * . The solver must then be started by calling {@link #solve()}.
	 * 
	 * @param flowFunctionCacheBuilder A valid {@link CacheBuilder} or <code>null</code> if no caching
	 *        is to be used for flow functions.
	 * @param edgeFunctionCacheBuilder A valid {@link CacheBuilder} or <code>null</code> if no caching
	 *        is to be used for edge functions.
	 */
	public IDESolver(IDETabulationProblem<N, D, M, V, I> tabulationProblem,
			@SuppressWarnings("rawtypes") CacheBuilder flowFunctionCacheBuilder,
			@SuppressWarnings("rawtypes") CacheBuilder edgeFunctionCacheBuilder) {
		if (logger.isDebugEnabled()) {
			if (flowFunctionCacheBuilder != null)
				flowFunctionCacheBuilder = flowFunctionCacheBuilder.recordStats();
			if (edgeFunctionCacheBuilder != null)
				edgeFunctionCacheBuilder = edgeFunctionCacheBuilder.recordStats();
		}
		this.zeroValue = tabulationProblem.zeroValue();
		this.icfg = tabulationProblem.interproceduralCFG();
		FlowFunctions<N, D, M> flowFunctions = tabulationProblem.autoAddZero()
				? new ZeroedFlowFunctions<N, D, M>(tabulationProblem.flowFunctions(),
						tabulationProblem.zeroValue())
						: tabulationProblem.flowFunctions();
				EdgeFunctions<N, D, M, V> edgeFunctions = tabulationProblem.edgeFunctions();
				if (flowFunctionCacheBuilder != null) {
					ffCache = new FlowFunctionCache<N, D, M>(flowFunctions, flowFunctionCacheBuilder);
					flowFunctions = ffCache;
				} else {
					ffCache = null;
				}
				if (edgeFunctionCacheBuilder != null) {
					efCache = new EdgeFunctionCache<N, D, M, V>(edgeFunctions, edgeFunctionCacheBuilder);
					edgeFunctions = efCache;
				} else {
					efCache = null;
				}
				this.flowFunctions = flowFunctions;
				this.edgeFunctions = edgeFunctions;
				this.initialSeeds = tabulationProblem.initialSeeds();
				this.unbalancedRetSites = Collections.newSetFromMap(new ConcurrentHashMap<N, Boolean>());
				this.valueLattice = tabulationProblem.joinLattice();
				this.allTop = tabulationProblem.allTopFunction();
				this.flows = tabulationProblem.flowWrapper();
				this.jumpFn = new JumpFunctions<N, D, V>(allTop);
				this.followReturnsPastSeeds = tabulationProblem.followReturnsPastSeeds();
				this.numThreads = Math.max(1, tabulationProblem.numThreads());
				this.computeValues = tabulationProblem.computeValues();
				//    this.debugger = ((Object) tabulationProblem).getDebugger();
				if(tabulationProblem.getScheduler() == null)
					this.worklist = new Scheduler();
				else
					this.worklist = tabulationProblem.getScheduler();
				this.propagationController = tabulationProblem.propagationController();

	}


	/**
	 * Schedules the processing of initial seeds, initiating the analysis. Clients should only call
	 * this methods if performing synchronization on their own. Normally, {@link #solve()} should be
	 * called instead.
	 */
	protected void submitInitialSeeds() {
		for (Entry<N, Set<D>> seed : initialSeeds.entrySet()) {
			N startPoint = seed.getKey();
			for (D val : seed.getValue()) {
				propagate(zeroValue, startPoint, val, EdgeIdentity.<V>v(), null, false);
			}
			jumpFn.addFunction(zeroValue, startPoint, zeroValue, EdgeIdentity.<V>v());
		}
	}


	/**
	 * Runs execution, re-throwing exceptions that might be thrown during its execution.
	 */
	public void runExecutorAndAwaitCompletion() {
		worklist.awaitExecution();
	}

	/**
	 * Dispatch the processing of a given edge. It may be executed in a different thread.
	 * 
	 * @param edge the edge to process
	 */
	protected void scheduleEdgeProcessing(PathEdge<N, D> edge) {
		worklist.add(new PathEdgeProcessingTask(edge));
		propagationCount++;
	}

	/**
	 * Dispatch the processing of a given value. It may be executed in a different thread.
	 * 
	 * @param vpt
	 */
	protected void scheduleValueProcessing(ValuePropagationTask vpt) {
		// If the executor has been killed, there is little point
		// in submitting new tasks
		worklist.add(vpt);
	}

	/**
	 * Dispatch the computation of a given value. It may be executed in a different thread.
	 * 
	 * @param task
	 */
	protected void scheduleValueComputationTask(ValueComputationTask task) {
		worklist.add(task);
	}

	/**
	 * Runs the solver on the configured problem. This can take some time.
	 */
	public void solve() {		
		submitInitialSeeds();
		runExecutorAndAwaitCompletion();
	}
	
	public void update() {
		System.out.println("updating analysis results");
		System.out.println("val size " + val.size());
	}
	
	/**
	 * Lines 13-20 of the algorithm; processing a call site in the caller's context.
	 * 
	 * For each possible callee, registers incoming call edges. Also propagates call-to-return flows
	 * and summarized callee flows within the caller.
	 * 
	 * @param edge an edge whose target node resembles a method call
	 */
	private void processCall(PathEdge<N, D> edge) {
		final D d1 = edge.factAtSource();
		final N n = edge.getTarget(); // a call node; line 14...


		final D d2 = edge.factAtTarget();
		EdgeFunction<V> f = jumpFunction(edge);
		logger.trace("Processing call to {} and func {}", edge,f);
		Collection<N> returnSiteNs = icfg.getReturnSitesOfCallAt(n);

		// for each possible callee
		Collection<M> callees = icfg.getCalleesOfCallAt(n);
		for (M sCalledProcN : callees) { // still line 14

			// compute the call-flow function
			FlowFunction<D> function = flowFunctions.getCallFlowFunction(d1, n, sCalledProcN);
			flowFunctionConstructionCount++;
			Set<D> res = computeCallFlowFunction(function, d1, d2);

			// for each callee's start point(s)
			Collection<N> startPointsOf = icfg.getStartPointsOf(sCalledProcN);
			for (N sP : startPointsOf) {
				// for each result node of the call-flow function
				for (D d3 : res) {
					// create initial self-loop
					propagate(d3, sP, d3, EdgeIdentity.<V>v(), n, false); // line 15
					//          debugger.callFlow(n, d2, sP, d3);
					// register the fact that <sp,d3> has an incoming edge from <n,d2>
					Set<Cell<N, D, EdgeFunction<V>>> endSumm;
					synchronized (incoming) {
						// line 15.1 of Naeem/Lhotak/Rodriguez
						addIncoming(sP, d3, n, d2, d1);
						// line 15.2, copy to avoid concurrent modification exceptions by other threads
						endSumm = new HashSet<Table.Cell<N, D, EdgeFunction<V>>>(endSummary(sP, d3));
					}

					// still line 15.2 of Naeem/Lhotak/Rodriguez
					// for each already-queried exit value <eP,d4> reachable from <sP,d3>,
					// create new caller-side jump functions to the return sites
					// because we have observed a potentially new incoming edge into <sP,d3>
					for (Cell<N, D, EdgeFunction<V>> entry : endSumm) {
						N eP = entry.getRowKey();
						D d4 = entry.getColumnKey();
						EdgeFunction<V> fCalleeSummary = entry.getValue();
						// for each return site
						for (N retSiteN : returnSiteNs) {
							// compute return-flow function
							FlowFunction<D> retFunction =
									flowFunctions.getReturnFlowFunction(d1, d3, n, d2, sCalledProcN, eP, retSiteN);
							flowFunctionConstructionCount++;
							// for each target value of the function
							for (D d5 : computeReturnFlowFunction(retFunction, d3, d4, n,
									Collections.singleton(new Pair<D, D>(d2, d1)))) {
								// update the caller-side summary function
								EdgeFunction<V> f4 = edgeFunctions.getCallEdgeFunction(d1, n, d2, sCalledProcN, d3);
								EdgeFunction<V> f5 =
										edgeFunctions.getReturnEdgeFunction(d1, n, sCalledProcN, eP, d4, retSiteN, d5);

								EdgeFunction<V> fPrime = f4.composeWith(fCalleeSummary).composeWith(f5);
								logger.debug("COMPOSE {} with {} and then the result with {} is {}", f4,
										fCalleeSummary, f5, fPrime);
								D d5_restoredCtx = restoreContextOnReturnedFact(d2, d5);
								EdgeFunction<V> edgefunc = f.composeWith(fPrime);
								if(!fPrime.equalTo(EdgeIdentity.<V>v()))
									flows.nonIdentityReturnFlow(eP, d2, n, d5_restoredCtx, retSiteN, d1,edgefunc);
								propagate(d1, retSiteN, d5_restoredCtx,edgefunc , n, false);
								//                debugger.returnFlow(eP, d4, retSiteN, d5_restoredCtx);
							}
						}
					}
				}
			}
		}
		// line 17-19 of Naeem/Lhotak/Rodriguez
		// process intra-procedural flows along call-to-return flow functions
		for (N returnSiteN : returnSiteNs) {
			FlowFunction<D> callToReturnFlowFunction =
					flowFunctions.getCallToReturnFlowFunction(d1, n, returnSiteN, !callees.isEmpty());
			flowFunctionConstructionCount++;
			for (D d3 : computeCallToReturnFlowFunction(callToReturnFlowFunction, d1, d2)) {
				EdgeFunction<V> edgeFnE =
						edgeFunctions.getCallToReturnEdgeFunction(d1, n, d2, returnSiteN, d3);

				if(!edgeFnE.equalTo(EdgeIdentity.<V>v()))
					flows.nonIdentityCallToReturnFlow(d2, n, d3, returnSiteN, d1,f.composeWith(edgeFnE));
				propagate(d1, returnSiteN, d3, f.composeWith(edgeFnE), n, false);
				//        debugger.callToReturn(n, d2, returnSiteN, d3);
			}
		}
	}

	/**
	 * Computes the call flow function for the given call-site abstraction
	 * 
	 * @param callFlowFunction The call flow function to compute
	 * @param d1 The abstraction at the current method's start node.
	 * @param d2 The abstraction at the call site
	 * @return The set of caller-side abstractions at the callee's start node
	 */
	protected Set<D> computeCallFlowFunction(FlowFunction<D> callFlowFunction, D d1, D d2) {
		return callFlowFunction.computeTargets(d2);
	}

	/**
	 * Computes the call-to-return flow function for the given call-site abstraction
	 * 
	 * @param callToReturnFlowFunction The call-to-return flow function to compute
	 * @param d1 The abstraction at the current method's start node.
	 * @param d2 The abstraction at the call site
	 * @return The set of caller-side abstractions at the return site
	 */
	protected Set<D> computeCallToReturnFlowFunction(FlowFunction<D> callToReturnFlowFunction, D d1,
			D d2) {
		return callToReturnFlowFunction.computeTargets(d2);
	}

	/**
	 * Lines 21-32 of the algorithm.
	 * 
	 * Stores callee-side summaries. Also, at the side of the caller, propagates intra-procedural
	 * flows to return sites using those newly computed summaries.
	 * 
	 * @param edge an edge whose target node resembles a method exits
	 */
	protected void processExit(PathEdge<N, D> edge) {
		final N n = edge.getTarget(); // an exit node; line 21...
		EdgeFunction<V> f = jumpFunction(edge);
		M methodThatNeedsSummary = icfg.getMethodOf(n);
		//    debugger.addSummary(methodThatNeedsSummary, edge);
		final D d1 = edge.factAtSource();
		final D d2 = edge.factAtTarget();

		// for each of the method's start points, determine incoming calls
		Collection<N> startPointsOf = icfg.getStartPointsOf(methodThatNeedsSummary);
		Map<N, Set<Pair<D, D>>> inc = new HashMap<N, Set<Pair<D, D>>>();
		for (N sP : startPointsOf) {
			// line 21.1 of Naeem/Lhotak/Rodriguez

			// register end-summary
			synchronized (incoming) {
				addEndSummary(sP, d1, n, d2, f);
				// copy to avoid concurrent modification exceptions by other threads
				for (Entry<N, Set<Pair<D, D>>> entry : incoming(d1, sP).entrySet())
					inc.put(entry.getKey(), new HashSet<Pair<D, D>>(entry.getValue()));
			}
		}

		// for each incoming call edge already processed
		// (see processCall(..))
		for (Entry<N, Set<Pair<D, D>>> entry : inc.entrySet()) {
			// line 22
			N c = entry.getKey();
			// for each return site
			for (N retSiteC : icfg.getReturnSitesOfCallAt(c)) {
				// compute return-flow function
				// for each incoming-call value
				for (Pair<D, D> d4andCallerD1 : entry.getValue()) {
					D d4 = d4andCallerD1.getO1();
					D callerD1 = d4andCallerD1.getO2();
					FlowFunction<D> retFunction = flowFunctions.getReturnFlowFunction(callerD1, d1, c, d4,
							methodThatNeedsSummary, n, retSiteC);
					flowFunctionConstructionCount++;
					Set<D> targets = computeReturnFlowFunction(retFunction, d1, d2, c, entry.getValue());
					// for each target value at the return site
					// line 23
					for (D d5 : targets) {
						// compute composed function
						EdgeFunction<V> f4 =
								edgeFunctions.getCallEdgeFunction(callerD1, c, d4, icfg.getMethodOf(n), d1);
						EdgeFunction<V> f5 = edgeFunctions.getReturnEdgeFunction(callerD1, c,
								icfg.getMethodOf(n), n, d2, retSiteC, d5);
						EdgeFunction<V> fPrime = f4.composeWith(f).composeWith(f5);

						// for each jump function coming into the call, propagate to return site using the
						// composed function
						synchronized (jumpFn) { // some other thread might change jumpFn on the way
							for (Map.Entry<D, EdgeFunction<V>> valAndFunc : jumpFn.reverseLookup(c, d4)
									.entrySet()) {
								EdgeFunction<V> f3 = valAndFunc.getValue();
								if (!f3.equalTo(allTop)) {
									D d3 = valAndFunc.getKey();
									D d5_restoredCtx = restoreContextOnReturnedFact(d4, d5);
									//                  debugger.returnFlow(n, d2, retSiteC, d5_restoredCtx);
									EdgeFunction<V> edgefunc = f3.composeWith(fPrime);
									if(!fPrime.equalTo(EdgeIdentity.<V>v()))
										flows.nonIdentityReturnFlow(n,d2, c, d5, retSiteC, d3,edgefunc);
									propagate(d3, retSiteC, d5_restoredCtx, edgefunc, c, false);
								}
							}
						}
					}
				}
			}
		}

		// handling for unbalanced problems where we return out of a method with a fact for which we
		// have no incoming flow
		// note: we propagate that way only values that originate from ZERO, as conditionally generated
		// values should only
		// be propagated into callers that have an incoming edge for this condition
		if (followReturnsPastSeeds && inc.isEmpty() && d1.equals(zeroValue)) {
			// only propagate up if we
			Collection<N> callers = icfg.getCallersOf(methodThatNeedsSummary);
			for (N c : callers) {
				for (N retSiteC : icfg.getReturnSitesOfCallAt(c)) {
					FlowFunction<D> retFunction = flowFunctions.getReturnFlowFunction(zeroValue,zeroValue, c, zeroValue,
							methodThatNeedsSummary, n, retSiteC);
					flowFunctionConstructionCount++;
					Set<D> targets = computeReturnFlowFunction(retFunction, d1, d2, c,
							Collections.singleton(new Pair<D, D>(zeroValue, zeroValue)));
					for (D d5 : targets) {
						EdgeFunction<V> f5 = edgeFunctions.getReturnEdgeFunction(zeroValue, c,
								icfg.getMethodOf(n), n, d2, retSiteC, d5);
						propagateUnbalancedReturnFlow(retSiteC, d5, f.composeWith(f5), c);
						//            debugger.returnFlow(n, d2, retSiteC, d5);
						// register for value processing (2nd IDE phase)
						unbalancedRetSites.add(retSiteC);
					}
				}
			}
			// in cases where there are no callers, the return statement would normally not be processed
			// at all;
			// this might be undesirable if the flow function has a side effect such as registering a
			// taint;
			// instead we thus call the return flow function will a null caller
			if (callers.isEmpty()) {
				FlowFunction<D> retFunction = flowFunctions.getReturnFlowFunction(zeroValue,zeroValue, null,
						zeroValue, methodThatNeedsSummary, n, null);
				flowFunctionConstructionCount++;
				retFunction.computeTargets(d2);
			}
		}
	}

	protected void propagateUnbalancedReturnFlow(N retSiteC, D targetVal,
			EdgeFunction<V> edgeFunction, N relatedCallSite) {
		propagate(zeroValue, retSiteC, targetVal, edgeFunction, relatedCallSite, true);
	}

	/**
	 * This method will be called for each incoming edge and can be used to transfer knowledge from
	 * the calling edge to the returning edge, without affecting the summary edges at the callee.
	 * 
	 * @param d4 Fact stored with the incoming edge, i.e., present at the caller side
	 * @param d5 Fact that originally should be propagated to the caller.
	 * @return Fact that will be propagated to the caller.
	 */
	@SuppressWarnings("unchecked")
	protected D restoreContextOnReturnedFact(D d4, D d5) {
		if (d5 instanceof LinkedNode) {
			((LinkedNode<D>) d5).setCallingContext(d4);
		}
		if (d5 instanceof JoinHandlingNode) {
			((JoinHandlingNode<D>) d5).setCallingContext(d4);
		}
		return d5;
	}

	/**
	 * Computes the return flow function for the given set of caller-side abstractions.
	 * 
	 * @param retFunction The return flow function to compute
	 * @param d1 The abstraction at the beginning of the callee
	 * @param d2 The abstraction at the exit node in the callee
	 * @param callSite The call site
	 * @param callerSideDs The abstractions at the call site
	 * @return The set of caller-side abstractions at the return site
	 */
	protected Set<D> computeReturnFlowFunction(FlowFunction<D> retFunction, D d1, D d2, N callSite,
			Set<Pair<D, D>> callerSideDs) {
		return retFunction.computeTargets(d2);
	}

	/**
	 * Lines 33-37 of the algorithm. Simply propagate normal, intra-procedural flows.
	 * 
	 * @param edge
	 */
	private void processNormalFlow(PathEdge<N, D> edge) {
		final D d1 = edge.factAtSource();
		final N n = edge.getTarget();
		final D d2 = edge.factAtTarget();

		EdgeFunction<V> f = jumpFunction(edge);
		for (N m : icfg.getSuccsOf(n)) {
			FlowFunction<D> flowFunction = flowFunctions.getNormalFlowFunction(d1, n, m);
			flowFunctionConstructionCount++;
			Set<D> res = computeNormalFlowFunction(flowFunction, d1, d2);
			for (D d3 : res) {
				EdgeFunction<V> fprime =
						f.composeWith(edgeFunctions.getNormalEdgeFunction(d1, n, d2, m, d3));
				propagate(d1, m, d3, fprime, null, false);
				//        debugger.normalFlow(n, d2, m, d3);
			}
		}
	}

	/**
	 * Computes the normal flow function for the given set of start and end abstractions-
	 * 
	 * @param flowFunction The normal flow function to compute
	 * @param d1 The abstraction at the method's start node
	 * @param d1 The abstraction at the current node
	 * @return The set of abstractions at the successor node
	 */
	protected Set<D> computeNormalFlowFunction(FlowFunction<D> flowFunction, D d1, D d2) {
		return flowFunction.computeTargets(d2);
	}

	/**
	 * Propagates the flow further down the exploded super graph, merging any edge function that might
	 * already have been computed for targetVal at target.
	 * 
	 * @param sourceVal the source value of the propagated summary edge
	 * @param target the target statement
	 * @param targetVal the target value at the target statement
	 * @param f the new edge function computed from (s0,sourceVal) to (target,targetVal)
	 * @param relatedCallSite for call and return flows the related call statement, <code>null</code>
	 *        otherwise (this value is not used within this implementation but may be useful for
	 *        subclasses of {@link IDESolver})
	 * @param isUnbalancedReturn <code>true</code> if this edge is propagating an unbalanced return
	 *        (this value is not used within this implementation but may be useful for subclasses of
	 *        {@link IDESolver})
	 */
	protected void propagate(D sourceVal, N target, D targetVal, EdgeFunction<V> f,
			/* deliberately exposed to clients */ N relatedCallSite,
			/* deliberately exposed to clients */ boolean isUnbalancedReturn) {
		if(!propagationController.continuePropagate(sourceVal, target, targetVal))
			return;
		EdgeFunction<V> jumpFnE;
		EdgeFunction<V> fPrime;
		boolean newFunction;
		synchronized (jumpFn) {
			jumpFnE = jumpFn.reverseLookup(target, targetVal).get(sourceVal);
			// if(jumpFnE==null) jumpFnE = allTop; //JumpFn is initialized to all-top (see line [2] in
			// SRH96 paper)
			fPrime = (jumpFnE == null ? f : jumpFnE.joinWith(f));
			newFunction = !fPrime.equalTo(jumpFnE) && !fPrime.equalTo(allTop);
			if (newFunction) {
				jumpFn.addFunction(sourceVal, target, targetVal, fPrime);
			}
		}
		if (newFunction) {
			PathEdge<N, D> edge = new PathEdge<N, D>(sourceVal, target, targetVal);
			scheduleEdgeProcessing(edge);
			visitedMethods.add( icfg.getMethodOf(target));
			if (targetVal != zeroValue) {
				logger.trace("{} - EDGE: <{},{}> -> <{},{}> - {}", getDebugName(), icfg.getMethodOf(target),
						sourceVal, target, targetVal, fPrime);
			}
		} else{
			logger.trace("End of Propagation {} - EDGE: <{},{}> -> <{},{}> - {}", getDebugName(), icfg.getMethodOf(target),
					sourceVal, target, targetVal, fPrime);
		}
	}


	/**
	 * Computes the final values for edge functions.
	 */
	private void computeValues() {
		computeValues(initialSeeds);
	}

	public void computeValues(Map<N, Set<D>> allSeeds) {
		this.initialSeeds = allSeeds;
		// Phase II(i)
		logger.debug("Computing the final values for the edge functions");
		// add caller seeds to initial seeds in an unbalanced problem
		for (N unbalancedRetSite : unbalancedRetSites) {
			Set<D> seeds = allSeeds.get(unbalancedRetSite);
			if (seeds == null) {
				seeds = new HashSet<D>();
				allSeeds.put(unbalancedRetSite, seeds);
			}
			seeds.add(zeroValue);
		}
		// do processing
		for (Entry<N, Set<D>> seed : allSeeds.entrySet()) {
			N startPoint = seed.getKey();
			for (D val : seed.getValue()) {
				System.out.println("class of val in IDESolver " + val.getClass());
				System.out.println("val " + val);
				setVal(startPoint, val, valueLattice.bottomElement());
				Pair<N, D> superGraphNode = new Pair<N, D>(startPoint, val);
				scheduleValueProcessing(new ValuePropagationTask(val, superGraphNode));
			}
		}
		logger.debug("Computed the final values of the edge functions");
		// await termination of tasks
		runExecutorAndAwaitCompletion();

		// Phase II(ii)
		// we create an array of all nodes and then dispatch fractions of this array to multiple threads
		Set<N> allNonCallStartNodes = icfg.allNonCallStartNodes();
		@SuppressWarnings("unchecked")
		N[] nonCallStartNodesArray = (N[]) new Object[allNonCallStartNodes.size()];
		int i = 0;
		for (N n : allNonCallStartNodes) {
			nonCallStartNodesArray[i] = n;
			i++;
		}
		// No need to keep track of the number of tasks scheduled here, since we call shutdown
		for (int t = 0; t < numThreads; t++) {
			ValueComputationTask task = new ValueComputationTask(nonCallStartNodesArray, t);
			scheduleValueComputationTask(task);
		}
		// await termination of tasks
		runExecutorAndAwaitCompletion();
	}

	private void propagateValueAtStart(Pair<N, D> nAndD, N n) {
		D d = nAndD.getO2();
		M p = icfg.getMethodOf(n);
		for (N c : icfg.getCallsFromWithin(p)) {
			Set<Entry<D, EdgeFunction<V>>> entries;
			synchronized (jumpFn) {
				entries = jumpFn.forwardLookup(d, c).entrySet();
				for (Map.Entry<D, EdgeFunction<V>> dPAndFP : entries) {
					D dPrime = dPAndFP.getKey();
					EdgeFunction<V> fPrime = dPAndFP.getValue();
					N sP = n;
					propagateValue(dPrime, c, dPrime, fPrime.computeTarget(val(sP, d)));
					flowFunctionApplicationCount++;
				}
			}
		}
	}

	private void propagateValueAtCall(D d1, Pair<N, D> nAndD, N n) {
		D d = nAndD.getO2();
		for (M q : icfg.getCalleesOfCallAt(n)) {
			FlowFunction<D> callFlowFunction = flowFunctions.getCallFlowFunction(d1, n, q);
			flowFunctionConstructionCount++;
			for (D dPrime : callFlowFunction.computeTargets(d)) {
				EdgeFunction<V> edgeFn = edgeFunctions.getCallEdgeFunction(d1, n, d, q, dPrime);
				for (N startPoint : icfg.getStartPointsOf(q)) {
					propagateValue(d1, startPoint, dPrime, edgeFn.computeTarget(val(n, d)));
					flowFunctionApplicationCount++;
				}
			}
		}
	}

	private void propagateValue(D d1, N nHashN, D nHashD, V v) {
		synchronized (val) {
			V valNHash = val(nHashN, nHashD);
			V vPrime = valueLattice.join(valNHash, v);
			if (!vPrime.equals(valNHash)) {
				setVal(nHashN, nHashD, vPrime);
				scheduleValueProcessing(new ValuePropagationTask(d1, new Pair<N, D>(nHashN, nHashD)));
			}
		}
	}

	private V val(N nHashN, D nHashD) {
		V l;
		synchronized (val) {
			l = val.get(nHashN, nHashD);
		}
		if (l == null)
			return valueLattice.topElement(); // implicitly initialized to top; see line [1] of Fig. 7 in
		// SRH96 paper
		else
			return l;
	}

	public void setVal(N nHashN, D nHashD, V l) {
		// TOP is the implicit default value which we do not need to store.
		synchronized (val) {
			if (l == valueLattice.topElement()) // do not store top values
				val.remove(nHashN, nHashD);
			else
				val.put(nHashN, nHashD, l);
		}
		//    debugger.setValue(nHashN, nHashD, l);
		logger.debug("VALUE: {} {} {} {}", icfg.getMethodOf(nHashN), nHashN, nHashD, l);
	}

	private EdgeFunction<V> jumpFunction(PathEdge<N, D> edge) {
		synchronized (jumpFn) {
			EdgeFunction<V> function =
					jumpFn.forwardLookup(edge.factAtSource(), edge.getTarget()).get(edge.factAtTarget());
			if (function == null) {
				return allTop;
			} // JumpFn initialized to all-top, see line [2] in SRH96 paper
			return function;
		}
	}

	protected Set<Cell<N, D, EdgeFunction<V>>> endSummary(N sP, D d3) {
		Table<N, D, EdgeFunction<V>> map = endSummary.get(sP, d3);
		if (map == null)
			return Collections.emptySet();
		return map.cellSet();
	}

	private void addEndSummary(N sP, D d1, N eP, D d2, EdgeFunction<V> f) {
		Table<N, D, EdgeFunction<V>> summaries = endSummary.get(sP, d1);
		if (summaries == null) {
			summaries = HashBasedTable.create();
			endSummary.put(sP, d1, summaries);
		}
		// note: at this point we don't need to join with a potential previous f
		// because f is a jump function, which is already properly joined
		// within propagate(..)
		summaries.put(eP, d2, f);
		logger.debug("ADDING SUMMARY {}: <{},{}>-><{},{}> V: {}", icfg.getMethodOf(sP), sP, d1, eP, d2,
				f);
	}

	public Map<N, Set<Pair<D, D>>> incoming(D d1, N sP) {
		synchronized (incoming) {
			Map<N, Set<Pair<D, D>>> map = incoming.get(sP, d1);
			if (map == null)
				return Collections.emptyMap();
			return map;
		}
	}

	protected void addIncoming(N sP, D d3, N n, D d2, D d1) {
		synchronized (incoming) {
			Map<N, Set<Pair<D, D>>> summaries = incoming.get(sP, d3);
			if (summaries == null) {
				summaries = new HashMap<N, Set<Pair<D, D>>>();
				incoming.put(sP, d3, summaries);
			}
			Set<Pair<D, D>> set = summaries.get(n);
			if (set == null) {
				set = new HashSet<Pair<D, D>>();
				summaries.put(n, set);
			}
			set.add(new Pair<D, D>(d2, d1));
		}
	}

	/**
	 * Returns the V-type result for the given value at the given statement. TOP values are never
	 * returned.
	 */
	public V resultAt(N stmt, D value) {
		// no need to synchronize here as all threads are known to have terminated
		/*System.out.println("--------------------------------IDESolver-------------------------------------");
		System.out.println("N stmt " + stmt);
		System.out.println("D value " + value);
		System.out.println("N stmt class " + stmt.getClass());
		System.out.println("D stmt value " + value.getClass());
		System.out.println("Table<N, D, V> val " + val);
		System.out.println("Table<N, D, V> val class" + val.getClass());
		System.out.println("val.get(stmt, value) " + val.get(stmt, value));

		Map<N, Map<D, V>> temp = val.rowMap();
		for (N n : temp.keySet()) {
			System.out.println("class of N n " + n.getClass());
			System.out.println("value of N n " + n);
			Map<D, V> innerTemp = val.row(n);
			for (D d : innerTemp.keySet()) {
				System.out.println("class of D d " + d.getClass());
				System.out.println("d " + d);
				System.out.println();
				System.out.println("class of V v " + innerTemp.get(d).getClass());
				System.out.println("value of V v " + innerTemp.get(d));
			}
			//		innerIterator = val.get(n);
			//		for (N tempInner : ) {

			//		}
		}

		System.out.println("--------------------------------IDESolver-------------------------------------");*/
		return val.get(stmt, value);
	}

	public HashBasedTable<N, D, V> results(){
		return HashBasedTable.create(val);
	}

	/**
	 * Returns the resulting environment for the given statement. The artificial zero value is
	 * automatically stripped. TOP values are never returned.
	 */
	public Map<D, V> resultsAt(N stmt) {
		// filter out the artificial zero-value
		// no need to synchronize here as all threads are known to have terminated
		return Maps.filterKeys(val.row(stmt), new Predicate<D>() {

			public boolean apply(D val) {
				return val != zeroValue;
			}
		});
	}

	/**
	 * Factory method for this solver's thread-pool executor.
	 */
	protected CountingThreadPoolExecutor getExecutor() {
		return new CountingThreadPoolExecutor(1, this.numThreads, 30, TimeUnit.SECONDS,
				new LinkedBlockingQueue<Runnable>());
	}

	/**
	 * Returns a String used to identify the output of this solver in debug mode. Subclasses can
	 * overwrite this string to distinguish the output from different solvers.
	 */
	protected String getDebugName() {
		return "";
	}

	public Set<M> getVisitedMethods() {
		return visitedMethods;
	}

	public void printStats() {
		if (logger.isDebugEnabled()) {
			if (ffCache != null)
				ffCache.printStats();
			if (efCache != null)
				efCache.printStats();
		} else {
			logger.info("No statistics were collected, as DEBUG is disabled.");
		}
	}

	public class PathEdgeProcessingTask implements Runnable {
		public final PathEdge<N, D> edge;

		public PathEdgeProcessingTask(PathEdge<N, D> edge) {
			this.edge = edge;
		}

		public void run() {
			System.out.println("Processing edge " + edge);
			if (icfg.isCallStmt(edge.getTarget())) {
				processCall(edge);
			} else {
				// note that some statements, such as "throw" may be
				// both an exit statement and a "normal" statement
				if (icfg.isExitStmt(edge.getTarget())) {
					processExit(edge);
				}
				if (!icfg.getSuccsOf(edge.getTarget()).isEmpty()) {
					processNormalFlow(edge);
				}
			}
		}
	}

	public class ValuePropagationTask implements Runnable {
		private final Pair<N, D> nAndD;
		private final D d1;

		public ValuePropagationTask(D d1, Pair<N, D> nAndD) {
			this.nAndD = nAndD;
			this.d1 = d1;
		}

		public void run() {
			N n = nAndD.getO1();
			/*System.out.println("---------------------------------value propagation task-----------------------------------");
			System.out.println("class of n " + n.getClass());
			System.out.println("value of n " + n);
			System.out.println("class of initialSeeds " + initialSeeds.getClass());
			System.out.println("value of initialSeeds " + initialSeeds);
			System.out.println("value of initialSeeds.containsKey(n) " + initialSeeds.containsKey(n));
			System.out.println("---------------------------------value propagation task-----------------------------------");*/
			if (icfg.isStartPoint(n) || initialSeeds.containsKey(n) || // our initial seeds are not
					// necessarily method-start points
					// but here they should be treated
					// as such
					unbalancedRetSites.contains(n)) { // the same also for unbalanced return sites in an
				// unbalanced problem
				propagateValueAtStart(nAndD, n);
			}
			if (icfg.isCallStmt(n)) {
				propagateValueAtCall(d1, nAndD, n);
			}
		}
	}

	public class ValueComputationTask implements Runnable {
		private final N[] values;
		final int num;

		public ValueComputationTask(N[] values, int num) {
			this.values = values;
			this.num = num;
		}

		public void run() {
			int sectionSize = (int) Math.floor(values.length / numThreads) + numThreads;
			for (int i = sectionSize * num; i < Math.min(sectionSize * (num + 1), values.length); i++) {
				N n = values[i];
				for (N sP : icfg.getStartPointsOf(icfg.getMethodOf(n))) {
					Set<Cell<D, D, EdgeFunction<V>>> lookupByTarget;
					lookupByTarget = jumpFn.lookupByTarget(n);
					for (Cell<D, D, EdgeFunction<V>> sourceValTargetValAndFunction : lookupByTarget) {
						D dPrime = sourceValTargetValAndFunction.getRowKey();
						D d = sourceValTargetValAndFunction.getColumnKey();
						EdgeFunction<V> fPrime = sourceValTargetValAndFunction.getValue();
						synchronized (val) {
							setVal(n, d, valueLattice.join(val(n, d), fPrime.computeTarget(val(sP, dPrime))));
						}
						flowFunctionApplicationCount++;
					}
				}
			}
		}
	}

}
=======
/*******************************************************************************

 * Copyright (c) 2012 Eric Bodden. Copyright (c) 2013 Tata Consultancy Services & Ecole
 * Polytechnique de Montreal All rights reserved. This program and the accompanying materials are
 * made available under the terms of the GNU Lesser Public License v2.1 which accompanies this
 * distribution, and is available at http://www.gnu.org/licenses/old-licenses/gpl-2.0.html
 * 
 * Contributors: Eric Bodden - initial API and implementation Marc-Andre Laverdiere-Papineau - Fixed
 * race condition
 ******************************************************************************/
package heros.solver;


import java.util.Collection;
import java.util.Collections;
import java.util.HashMap;
import java.util.HashSet;
import java.util.LinkedList;
import java.util.Map;
import java.util.Map.Entry;
import java.util.Set;
import java.util.concurrent.ConcurrentHashMap;
import java.util.concurrent.LinkedBlockingQueue;
import java.util.concurrent.TimeUnit;

import org.slf4j.Logger;
import org.slf4j.LoggerFactory;

import com.google.common.base.Predicate;
import com.google.common.cache.CacheBuilder;
import com.google.common.collect.HashBasedTable;
import com.google.common.collect.Maps;
import com.google.common.collect.Sets;
import com.google.common.collect.Table;
import com.google.common.collect.Table.Cell;

import heros.DontSynchronize;
import heros.EdgeFunction;
import heros.EdgeFunctionCache;
import heros.EdgeFunctions;
import heros.Flow;
import heros.FlowFunction;
import heros.FlowFunctionCache;
import heros.FlowFunctions;
import heros.IDETabulationProblem;
import heros.InterproceduralCFG;
import heros.JoinLattice;
import heros.SynchronizedBy;
import heros.ZeroedFlowFunctions;
import heros.edgefunc.EdgeIdentity;


/**
 * Solves the given {@link IDETabulationProblem} as described in the 1996 paper by Sagiv, Horwitz
 * and Reps. To solve the problem, call {@link #solve()}. Results can then be queried by using
 * {@link #resultAt(Object, Object)} and {@link #resultsAt(Object)}.
 * 
 * Note that this solver and its data structures internally use mostly
 * {@link java.util.LinkedHashSet}s instead of normal {@link HashSet}s to fix the iteration order as
 * much as possible. This is to produce, as much as possible, reproducible benchmarking results. We
 * have found that the iteration order can matter a lot in terms of speed.
 *
 * @param <N> The type of nodes in the interprocedural control-flow graph.
 * @param <D> The type of data-flow facts to be computed by the tabulation problem.
 * @param <M> The type of objects used to represent methods.
 * @param <V> The type of values to be computed along flow edges.
 * @param <I> The type of inter-procedural control-flow graph being used.
 */
public class IDESolver<N, D, M, V, I extends InterproceduralCFG<N, M>> {

  public static CacheBuilder<Object, Object> DEFAULT_CACHE_BUILDER =
      CacheBuilder.newBuilder()
          .initialCapacity(10000).softValues();

  protected static final Logger logger = LoggerFactory.getLogger(IDESolver.class);

  // enable with -Dorg.slf4j.simpleLogger.defaultLogLevel=trace
  public static final boolean DEBUG = logger.isDebugEnabled();

  protected final Scheduler worklist;

  @DontSynchronize("only used by single thread")
  protected int numThreads;

  @SynchronizedBy("thread safe data structure, consistent locking when used")
  protected final JumpFunctions<N, D, V> jumpFn;

  @SynchronizedBy("thread safe data structure, only modified internally")
  protected final I icfg;

  // stores summaries that were queried before they were computed
  // see CC 2010 paper by Naeem, Lhotak and Rodriguez
  @SynchronizedBy("consistent lock on 'incoming'")
  protected final Table<N, D, Table<N, D, EdgeFunction<V>>> endSummary = HashBasedTable.create();

  // edges going along calls
  // see CC 2010 paper by Naeem, Lhotak and Rodriguez
  @SynchronizedBy("consistent lock on field")
  protected final Table<N, D, Map<N, Set<Pair<D, D>>>> incoming = HashBasedTable.create();

  // stores the return sites (inside callers) to which we have unbalanced returns
  // if followReturnPastSeeds is enabled
  @SynchronizedBy("use of ConcurrentHashMap")
  protected final Set<N> unbalancedRetSites;
  
  protected final Set<M> visitedMethods = Sets.newHashSet();

  @DontSynchronize("stateless")
  protected final FlowFunctions<N, D, M> flowFunctions;

  @DontSynchronize("stateless")
  protected final EdgeFunctions<N, D, M, V> edgeFunctions;

  @DontSynchronize("only used by single thread")
  protected Map<N, Set<D>> initialSeeds;

  @DontSynchronize("stateless")
  protected final JoinLattice<V> valueLattice;

  @DontSynchronize("stateless")
  protected final EdgeFunction<V> allTop;
  
  @SynchronizedBy("consistent lock on field")
  protected final Table<N, D, V> val = HashBasedTable.create();

  @DontSynchronize("benign races")
  public long flowFunctionApplicationCount;

  @DontSynchronize("benign races")
  public long flowFunctionConstructionCount;

  @DontSynchronize("benign races")
  public long propagationCount;

  @DontSynchronize("benign races")
  public long durationFlowFunctionConstruction;

  @DontSynchronize("benign races")
  public long durationFlowFunctionApplication;

  @DontSynchronize("stateless")
  protected final D zeroValue;

  @DontSynchronize("readOnly")
  protected final FlowFunctionCache<N, D, M> ffCache;

  @DontSynchronize("readOnly")
  protected final EdgeFunctionCache<N, D, M, V> efCache;

  @DontSynchronize("readOnly")
  protected final boolean followReturnsPastSeeds;

  @DontSynchronize("readOnly")
  protected final boolean computeValues;

  private IDEDebugger<N, D, M, V, I> debugger;

  private Flow<N,D,V> flows;
  private final IPropagationController<N,D> propagationController;

  /**
   * Creates a solver for the given problem, which caches flow functions and edge functions. The
   * solver must then be started by calling {@link #solve()}.
   */
  public IDESolver(IDETabulationProblem<N, D, M, V, I> tabulationProblem) {
    this(tabulationProblem, DEFAULT_CACHE_BUILDER, DEFAULT_CACHE_BUILDER);
  }

  /**
   * Creates a solver for the given problem, constructing caches with the given {@link CacheBuilder}
   * . The solver must then be started by calling {@link #solve()}.
   * 
   * @param flowFunctionCacheBuilder A valid {@link CacheBuilder} or <code>null</code> if no caching
   *        is to be used for flow functions.
   * @param edgeFunctionCacheBuilder A valid {@link CacheBuilder} or <code>null</code> if no caching
   *        is to be used for edge functions.
   */
  public IDESolver(IDETabulationProblem<N, D, M, V, I> tabulationProblem,
      @SuppressWarnings("rawtypes") CacheBuilder flowFunctionCacheBuilder,
      @SuppressWarnings("rawtypes") CacheBuilder edgeFunctionCacheBuilder) {
    if (logger.isDebugEnabled()) {
      if (flowFunctionCacheBuilder != null)
        flowFunctionCacheBuilder = flowFunctionCacheBuilder.recordStats();
      if (edgeFunctionCacheBuilder != null)
        edgeFunctionCacheBuilder = edgeFunctionCacheBuilder.recordStats();
    }
    this.zeroValue = tabulationProblem.zeroValue();
    this.icfg = tabulationProblem.interproceduralCFG();
    FlowFunctions<N, D, M> flowFunctions = tabulationProblem.autoAddZero()
        ? new ZeroedFlowFunctions<N, D, M>(tabulationProblem.flowFunctions(),
            tabulationProblem.zeroValue())
        : tabulationProblem.flowFunctions();
    EdgeFunctions<N, D, M, V> edgeFunctions = tabulationProblem.edgeFunctions();
    if (flowFunctionCacheBuilder != null) {
      ffCache = new FlowFunctionCache<N, D, M>(flowFunctions, flowFunctionCacheBuilder);
      flowFunctions = ffCache;
    } else {
      ffCache = null;
    }
    if (edgeFunctionCacheBuilder != null) {
      efCache = new EdgeFunctionCache<N, D, M, V>(edgeFunctions, edgeFunctionCacheBuilder);
      edgeFunctions = efCache;
    } else {
      efCache = null;
    }
    this.flowFunctions = flowFunctions;
    this.edgeFunctions = edgeFunctions;
    this.initialSeeds = tabulationProblem.initialSeeds();
    this.unbalancedRetSites = Collections.newSetFromMap(new ConcurrentHashMap<N, Boolean>());
    this.valueLattice = tabulationProblem.joinLattice();
    this.allTop = tabulationProblem.allTopFunction();
    this.flows = tabulationProblem.flowWrapper();
    this.jumpFn = new JumpFunctions<N, D, V>(allTop);
    this.followReturnsPastSeeds = tabulationProblem.followReturnsPastSeeds();
    this.numThreads = Math.max(1, tabulationProblem.numThreads());
    this.computeValues = tabulationProblem.computeValues();
    this.debugger = tabulationProblem.getDebugger();
    if(tabulationProblem.getScheduler() == null)
    	this.worklist = new Scheduler();
    else
    	this.worklist = tabulationProblem.getScheduler();
    this.propagationController = tabulationProblem.propagationController();
    
  }


  /**
   * Schedules the processing of initial seeds, initiating the analysis. Clients should only call
   * this methods if performing synchronization on their own. Normally, {@link #solve()} should be
   * called instead.
   */
  protected void submitInitialSeeds() {
    for (Entry<N, Set<D>> seed : initialSeeds.entrySet()) {
      N startPoint = seed.getKey();
      for (D val : seed.getValue()) {
        propagate(zeroValue, startPoint, val, EdgeIdentity.<V>v(), null, false);
      }
      jumpFn.addFunction(zeroValue, startPoint, zeroValue, EdgeIdentity.<V>v());
    }
  }


  /**
   * Runs execution, re-throwing exceptions that might be thrown during its execution.
   */
  public void runExecutorAndAwaitCompletion() {
	  worklist.awaitExecution();
  }

  /**
   * Dispatch the processing of a given edge. It may be executed in a different thread.
   * 
   * @param edge the edge to process
   */
  protected void scheduleEdgeProcessing(PathEdge<N, D> edge) {
    worklist.add(new PathEdgeProcessingTask(edge));
    propagationCount++;
  }

  /**
   * Dispatch the processing of a given value. It may be executed in a different thread.
   * 
   * @param vpt
   */
  protected void scheduleValueProcessing(ValuePropagationTask vpt) {
    // If the executor has been killed, there is little point
    // in submitting new tasks
    worklist.add(vpt);
  }

  /**
   * Dispatch the computation of a given value. It may be executed in a different thread.
   * 
   * @param task
   */
  protected void scheduleValueComputationTask(ValueComputationTask task) {
    worklist.add(task);
  }

/**
 * Runs the solver on the configured problem. This can take some time.
 */
public void solve() {		
	submitInitialSeeds();
	runExecutorAndAwaitCompletion();
}
  /**
   * Lines 13-20 of the algorithm; processing a call site in the caller's context.
   * 
   * For each possible callee, registers incoming call edges. Also propagates call-to-return flows
   * and summarized callee flows within the caller.
   * 
   * @param edge an edge whose target node resembles a method call
   */
  private void processCall(PathEdge<N, D> edge) {
    final D d1 = edge.factAtSource();
    final N n = edge.getTarget(); // a call node; line 14...


    final D d2 = edge.factAtTarget();
    EdgeFunction<V> f = jumpFunction(edge);
    logger.trace("Processing call to {} and func {}", edge,f);
    Collection<N> returnSiteNs = icfg.getReturnSitesOfCallAt(n);

    // for each possible callee
    Collection<M> callees = icfg.getCalleesOfCallAt(n);
    for (M sCalledProcN : callees) { // still line 14

      // compute the call-flow function
      FlowFunction<D> function = flowFunctions.getCallFlowFunction(d1, n, sCalledProcN);
      flowFunctionConstructionCount++;
      Set<D> res = computeCallFlowFunction(function, d1, d2);

      // for each callee's start point(s)
      Collection<N> startPointsOf = icfg.getStartPointsOf(sCalledProcN);
      for (N sP : startPointsOf) {
        // for each result node of the call-flow function
        for (D d3 : res) {
          // create initial self-loop
          propagate(d3, sP, d3, EdgeIdentity.<V>v(), n, false); // line 15
          debugger.callFlow(n, d2, sP, d3);
          // register the fact that <sp,d3> has an incoming edge from <n,d2>
          Set<Cell<N, D, EdgeFunction<V>>> endSumm;
          synchronized (incoming) {
            // line 15.1 of Naeem/Lhotak/Rodriguez
            addIncoming(sP, d3, n, d2, d1);
            // line 15.2, copy to avoid concurrent modification exceptions by other threads
            endSumm = new HashSet<Table.Cell<N, D, EdgeFunction<V>>>(endSummary(sP, d3));
          }

          // still line 15.2 of Naeem/Lhotak/Rodriguez
          // for each already-queried exit value <eP,d4> reachable from <sP,d3>,
          // create new caller-side jump functions to the return sites
          // because we have observed a potentially new incoming edge into <sP,d3>
          for (Cell<N, D, EdgeFunction<V>> entry : endSumm) {
            N eP = entry.getRowKey();
            D d4 = entry.getColumnKey();
            EdgeFunction<V> fCalleeSummary = entry.getValue();
            // for each return site
            for (N retSiteN : returnSiteNs) {
              // compute return-flow function
              FlowFunction<D> retFunction =
                  flowFunctions.getReturnFlowFunction(d1, d3, n, d2, sCalledProcN, eP, retSiteN);
              flowFunctionConstructionCount++;
              // for each target value of the function
              for (D d5 : computeReturnFlowFunction(retFunction, d3, d4, n,
                  Collections.singleton(new Pair<D, D>(d2, d1)))) {
                // update the caller-side summary function
                EdgeFunction<V> f4 = edgeFunctions.getCallEdgeFunction(d1, n, d2, sCalledProcN, d3);
                EdgeFunction<V> f5 =
                    edgeFunctions.getReturnEdgeFunction(d1, n, sCalledProcN, eP, d4, retSiteN, d5);

                EdgeFunction<V> fPrime = f4.composeWith(fCalleeSummary).composeWith(f5);
                logger.debug("COMPOSE {} with {} and then the result with {} is {}", f4,
                    fCalleeSummary, f5, fPrime);
                D d5_restoredCtx = restoreContextOnReturnedFact(d2, d5);
                EdgeFunction<V> edgefunc = f.composeWith(fPrime);
                if(!fPrime.equalTo(EdgeIdentity.<V>v()))
                	flows.nonIdentityReturnFlow(eP, d2, n, d5_restoredCtx, retSiteN, d1,edgefunc);
                propagate(d1, retSiteN, d5_restoredCtx,edgefunc , n, false);
                debugger.returnFlow(eP, d4, retSiteN, d5_restoredCtx);
              }
            }
          }
        }
      }
    }
    // line 17-19 of Naeem/Lhotak/Rodriguez
    // process intra-procedural flows along call-to-return flow functions
    for (N returnSiteN : returnSiteNs) {
      FlowFunction<D> callToReturnFlowFunction =
          flowFunctions.getCallToReturnFlowFunction(d1, n, returnSiteN, !callees.isEmpty());
      flowFunctionConstructionCount++;
      for (D d3 : computeCallToReturnFlowFunction(callToReturnFlowFunction, d1, d2)) {
        EdgeFunction<V> edgeFnE =
            edgeFunctions.getCallToReturnEdgeFunction(d1, n, d2, returnSiteN, d3);

        if(!edgeFnE.equalTo(EdgeIdentity.<V>v()))
        	flows.nonIdentityCallToReturnFlow(d2, n, d3, returnSiteN, d1,f.composeWith(edgeFnE));
        propagate(d1, returnSiteN, d3, f.composeWith(edgeFnE), n, false);
        debugger.callToReturn(n, d2, returnSiteN, d3);
      }
    }
  }

  /**
   * Computes the call flow function for the given call-site abstraction
   * 
   * @param callFlowFunction The call flow function to compute
   * @param d1 The abstraction at the current method's start node.
   * @param d2 The abstraction at the call site
   * @return The set of caller-side abstractions at the callee's start node
   */
  protected Set<D> computeCallFlowFunction(FlowFunction<D> callFlowFunction, D d1, D d2) {
    return callFlowFunction.computeTargets(d2);
  }

  /**
   * Computes the call-to-return flow function for the given call-site abstraction
   * 
   * @param callToReturnFlowFunction The call-to-return flow function to compute
   * @param d1 The abstraction at the current method's start node.
   * @param d2 The abstraction at the call site
   * @return The set of caller-side abstractions at the return site
   */
  protected Set<D> computeCallToReturnFlowFunction(FlowFunction<D> callToReturnFlowFunction, D d1,
      D d2) {
    return callToReturnFlowFunction.computeTargets(d2);
  }

  /**
   * Lines 21-32 of the algorithm.
   * 
   * Stores callee-side summaries. Also, at the side of the caller, propagates intra-procedural
   * flows to return sites using those newly computed summaries.
   * 
   * @param edge an edge whose target node resembles a method exits
   */
  protected void processExit(PathEdge<N, D> edge) {
    final N n = edge.getTarget(); // an exit node; line 21...
    EdgeFunction<V> f = jumpFunction(edge);
    M methodThatNeedsSummary = icfg.getMethodOf(n);
    debugger.addSummary(methodThatNeedsSummary, edge);
    final D d1 = edge.factAtSource();
    final D d2 = edge.factAtTarget();

    // for each of the method's start points, determine incoming calls
    Collection<N> startPointsOf = icfg.getStartPointsOf(methodThatNeedsSummary);
    Map<N, Set<Pair<D, D>>> inc = new HashMap<N, Set<Pair<D, D>>>();
    for (N sP : startPointsOf) {
      // line 21.1 of Naeem/Lhotak/Rodriguez

      // register end-summary
      synchronized (incoming) {
        addEndSummary(sP, d1, n, d2, f);
        // copy to avoid concurrent modification exceptions by other threads
        for (Entry<N, Set<Pair<D, D>>> entry : incoming(d1, sP).entrySet())
          inc.put(entry.getKey(), new HashSet<Pair<D, D>>(entry.getValue()));
      }
    }

    // for each incoming call edge already processed
    // (see processCall(..))
    for (Entry<N, Set<Pair<D, D>>> entry : inc.entrySet()) {
      // line 22
      N c = entry.getKey();
      // for each return site
      for (N retSiteC : icfg.getReturnSitesOfCallAt(c)) {
        // compute return-flow function
        // for each incoming-call value
        for (Pair<D, D> d4andCallerD1 : entry.getValue()) {
          D d4 = d4andCallerD1.getO1();
          D callerD1 = d4andCallerD1.getO2();
          FlowFunction<D> retFunction = flowFunctions.getReturnFlowFunction(callerD1, d1, c, d4,
              methodThatNeedsSummary, n, retSiteC);
          flowFunctionConstructionCount++;
          Set<D> targets = computeReturnFlowFunction(retFunction, d1, d2, c, entry.getValue());
          // for each target value at the return site
          // line 23
          for (D d5 : targets) {
            // compute composed function
            EdgeFunction<V> f4 =
                edgeFunctions.getCallEdgeFunction(callerD1, c, d4, icfg.getMethodOf(n), d1);
            EdgeFunction<V> f5 = edgeFunctions.getReturnEdgeFunction(callerD1, c,
                icfg.getMethodOf(n), n, d2, retSiteC, d5);
            EdgeFunction<V> fPrime = f4.composeWith(f).composeWith(f5);

            // for each jump function coming into the call, propagate to return site using the
            // composed function
            synchronized (jumpFn) { // some other thread might change jumpFn on the way
              for (Map.Entry<D, EdgeFunction<V>> valAndFunc : jumpFn.reverseLookup(c, d4)
                  .entrySet()) {
                EdgeFunction<V> f3 = valAndFunc.getValue();
                if (!f3.equalTo(allTop)) {
                  D d3 = valAndFunc.getKey();
                  D d5_restoredCtx = restoreContextOnReturnedFact(d4, d5);
                  debugger.returnFlow(n, d2, retSiteC, d5_restoredCtx);
                  EdgeFunction<V> edgefunc = f3.composeWith(fPrime);
                  if(!fPrime.equalTo(EdgeIdentity.<V>v()))
                     flows.nonIdentityReturnFlow(n,d2, c, d5, retSiteC, d3,edgefunc);
                  propagate(d3, retSiteC, d5_restoredCtx, edgefunc, c, false);
                }
              }
            }
          }
        }
      }
    }

    // handling for unbalanced problems where we return out of a method with a fact for which we
    // have no incoming flow
    // note: we propagate that way only values that originate from ZERO, as conditionally generated
    // values should only
    // be propagated into callers that have an incoming edge for this condition
    if (followReturnsPastSeeds && inc.isEmpty() && d1.equals(zeroValue)) {
      // only propagate up if we
      Collection<N> callers = icfg.getCallersOf(methodThatNeedsSummary);
      for (N c : callers) {
        for (N retSiteC : icfg.getReturnSitesOfCallAt(c)) {
          FlowFunction<D> retFunction = flowFunctions.getReturnFlowFunction(zeroValue,zeroValue, c, zeroValue,
              methodThatNeedsSummary, n, retSiteC);
          flowFunctionConstructionCount++;
          Set<D> targets = computeReturnFlowFunction(retFunction, d1, d2, c,
              Collections.singleton(new Pair<D, D>(zeroValue, zeroValue)));
          for (D d5 : targets) {
            EdgeFunction<V> f5 = edgeFunctions.getReturnEdgeFunction(zeroValue, c,
                icfg.getMethodOf(n), n, d2, retSiteC, d5);
            propagateUnbalancedReturnFlow(retSiteC, d5, f.composeWith(f5), c);
            debugger.returnFlow(n, d2, retSiteC, d5);
            // register for value processing (2nd IDE phase)
            unbalancedRetSites.add(retSiteC);
          }
        }
      }
      // in cases where there are no callers, the return statement would normally not be processed
      // at all;
      // this might be undesirable if the flow function has a side effect such as registering a
      // taint;
      // instead we thus call the return flow function will a null caller
      if (callers.isEmpty()) {
        FlowFunction<D> retFunction = flowFunctions.getReturnFlowFunction(zeroValue,zeroValue, null,
            zeroValue, methodThatNeedsSummary, n, null);
        flowFunctionConstructionCount++;
        retFunction.computeTargets(d2);
      }
    }
  }

  protected void propagateUnbalancedReturnFlow(N retSiteC, D targetVal,
      EdgeFunction<V> edgeFunction, N relatedCallSite) {
    propagate(zeroValue, retSiteC, targetVal, edgeFunction, relatedCallSite, true);
  }

  /**
   * This method will be called for each incoming edge and can be used to transfer knowledge from
   * the calling edge to the returning edge, without affecting the summary edges at the callee.
   * 
   * @param d4 Fact stored with the incoming edge, i.e., present at the caller side
   * @param d5 Fact that originally should be propagated to the caller.
   * @return Fact that will be propagated to the caller.
   */
  @SuppressWarnings("unchecked")
  protected D restoreContextOnReturnedFact(D d4, D d5) {
    if (d5 instanceof LinkedNode) {
      ((LinkedNode<D>) d5).setCallingContext(d4);
    }
    if (d5 instanceof JoinHandlingNode) {
      ((JoinHandlingNode<D>) d5).setCallingContext(d4);
    }
    return d5;
  }

  /**
   * Computes the return flow function for the given set of caller-side abstractions.
   * 
   * @param retFunction The return flow function to compute
   * @param d1 The abstraction at the beginning of the callee
   * @param d2 The abstraction at the exit node in the callee
   * @param callSite The call site
   * @param callerSideDs The abstractions at the call site
   * @return The set of caller-side abstractions at the return site
   */
  protected Set<D> computeReturnFlowFunction(FlowFunction<D> retFunction, D d1, D d2, N callSite,
      Set<Pair<D, D>> callerSideDs) {
    return retFunction.computeTargets(d2);
  }

  /**
   * Lines 33-37 of the algorithm. Simply propagate normal, intra-procedural flows.
   * 
   * @param edge
   */
  private void processNormalFlow(PathEdge<N, D> edge) {
    final D d1 = edge.factAtSource();
    final N n = edge.getTarget();
    final D d2 = edge.factAtTarget();

    EdgeFunction<V> f = jumpFunction(edge);
    for (N m : icfg.getSuccsOf(n)) {
      FlowFunction<D> flowFunction = flowFunctions.getNormalFlowFunction(d1, n, m);
      flowFunctionConstructionCount++;
      Set<D> res = computeNormalFlowFunction(flowFunction, d1, d2);
      for (D d3 : res) {
        EdgeFunction<V> fprime =
            f.composeWith(edgeFunctions.getNormalEdgeFunction(d1, n, d2, m, d3));
        propagate(d1, m, d3, fprime, null, false);
        debugger.normalFlow(n, d2, m, d3);
      }
    }
  }

  /**
   * Computes the normal flow function for the given set of start and end abstractions-
   * 
   * @param flowFunction The normal flow function to compute
   * @param d1 The abstraction at the method's start node
   * @param d1 The abstraction at the current node
   * @return The set of abstractions at the successor node
   */
  protected Set<D> computeNormalFlowFunction(FlowFunction<D> flowFunction, D d1, D d2) {
    return flowFunction.computeTargets(d2);
  }

  /**
   * Propagates the flow further down the exploded super graph, merging any edge function that might
   * already have been computed for targetVal at target.
   * 
   * @param sourceVal the source value of the propagated summary edge
   * @param target the target statement
   * @param targetVal the target value at the target statement
   * @param f the new edge function computed from (s0,sourceVal) to (target,targetVal)
   * @param relatedCallSite for call and return flows the related call statement, <code>null</code>
   *        otherwise (this value is not used within this implementation but may be useful for
   *        subclasses of {@link IDESolver})
   * @param isUnbalancedReturn <code>true</code> if this edge is propagating an unbalanced return
   *        (this value is not used within this implementation but may be useful for subclasses of
   *        {@link IDESolver})
   */
  protected void propagate(D sourceVal, N target, D targetVal, EdgeFunction<V> f,
      /* deliberately exposed to clients */ N relatedCallSite,
      /* deliberately exposed to clients */ boolean isUnbalancedReturn) {
	  if(!propagationController.continuePropagate(sourceVal, target, targetVal))
		  return;
    EdgeFunction<V> jumpFnE;
    EdgeFunction<V> fPrime;
    boolean newFunction;
    synchronized (jumpFn) {
      jumpFnE = jumpFn.reverseLookup(target, targetVal).get(sourceVal);
      // if(jumpFnE==null) jumpFnE = allTop; //JumpFn is initialized to all-top (see line [2] in
      // SRH96 paper)
      fPrime = (jumpFnE == null ? f : jumpFnE.joinWith(f));
      newFunction = !fPrime.equalTo(jumpFnE) && !fPrime.equalTo(allTop);
      if (newFunction) {
        jumpFn.addFunction(sourceVal, target, targetVal, fPrime);
      }
    }
    if (newFunction) {
      PathEdge<N, D> edge = new PathEdge<N, D>(sourceVal, target, targetVal);
      scheduleEdgeProcessing(edge);
      visitedMethods.add( icfg.getMethodOf(target));
      if (targetVal != zeroValue) {
        logger.trace("{} - EDGE: <{},{}> -> <{},{}> - {}", getDebugName(), icfg.getMethodOf(target),
            sourceVal, target, targetVal, fPrime);
      }
    } else{
    	logger.trace("End of Propagation {} - EDGE: <{},{}> -> <{},{}> - {}", getDebugName(), icfg.getMethodOf(target),
    	        sourceVal, target, targetVal, fPrime);
    }
  }


  /**
   * Computes the final values for edge functions.
   */
  private void computeValues() {
    computeValues(initialSeeds);
  }

  public void computeValues(Map<N, Set<D>> allSeeds) {
    this.initialSeeds = allSeeds;
    // Phase II(i)
    logger.debug("Computing the final values for the edge functions");
    // add caller seeds to initial seeds in an unbalanced problem
    for (N unbalancedRetSite : unbalancedRetSites) {
      Set<D> seeds = allSeeds.get(unbalancedRetSite);
      if (seeds == null) {
        seeds = new HashSet<D>();
        allSeeds.put(unbalancedRetSite, seeds);
      }
      seeds.add(zeroValue);
    }
    // do processing
    for (Entry<N, Set<D>> seed : allSeeds.entrySet()) {
      N startPoint = seed.getKey();
      for (D val : seed.getValue()) {
        setVal(startPoint, val, valueLattice.bottomElement());
        Pair<N, D> superGraphNode = new Pair<N, D>(startPoint, val);
        scheduleValueProcessing(new ValuePropagationTask(val, superGraphNode));
      }
    }
    logger.debug("Computed the final values of the edge functions");
    // await termination of tasks
    runExecutorAndAwaitCompletion();

    // Phase II(ii)
    // we create an array of all nodes and then dispatch fractions of this array to multiple threads
    Set<N> allNonCallStartNodes = icfg.allNonCallStartNodes();
    @SuppressWarnings("unchecked")
    N[] nonCallStartNodesArray = (N[]) new Object[allNonCallStartNodes.size()];
    int i = 0;
    for (N n : allNonCallStartNodes) {
      nonCallStartNodesArray[i] = n;
      i++;
    }
    // No need to keep track of the number of tasks scheduled here, since we call shutdown
    for (int t = 0; t < numThreads; t++) {
      ValueComputationTask task = new ValueComputationTask(nonCallStartNodesArray, t);
      scheduleValueComputationTask(task);
    }
    // await termination of tasks
    runExecutorAndAwaitCompletion();
  }

  private void propagateValueAtStart(Pair<N, D> nAndD, N n) {
    D d = nAndD.getO2();
    M p = icfg.getMethodOf(n);
    for (N c : icfg.getCallsFromWithin(p)) {
      Set<Entry<D, EdgeFunction<V>>> entries;
      synchronized (jumpFn) {
        entries = jumpFn.forwardLookup(d, c).entrySet();
        for (Map.Entry<D, EdgeFunction<V>> dPAndFP : entries) {
          D dPrime = dPAndFP.getKey();
          EdgeFunction<V> fPrime = dPAndFP.getValue();
          N sP = n;
          propagateValue(dPrime, c, dPrime, fPrime.computeTarget(val(sP, d)));
          flowFunctionApplicationCount++;
        }
      }
    }
  }

  private void propagateValueAtCall(D d1, Pair<N, D> nAndD, N n) {
    D d = nAndD.getO2();
    for (M q : icfg.getCalleesOfCallAt(n)) {
      FlowFunction<D> callFlowFunction = flowFunctions.getCallFlowFunction(d1, n, q);
      flowFunctionConstructionCount++;
      for (D dPrime : callFlowFunction.computeTargets(d)) {
        EdgeFunction<V> edgeFn = edgeFunctions.getCallEdgeFunction(d1, n, d, q, dPrime);
        for (N startPoint : icfg.getStartPointsOf(q)) {
          propagateValue(d1, startPoint, dPrime, edgeFn.computeTarget(val(n, d)));
          flowFunctionApplicationCount++;
        }
      }
    }
  }

  private void propagateValue(D d1, N nHashN, D nHashD, V v) {
    synchronized (val) {
      V valNHash = val(nHashN, nHashD);
      V vPrime = valueLattice.join(valNHash, v);
      if (!vPrime.equals(valNHash)) {
        setVal(nHashN, nHashD, vPrime);
        scheduleValueProcessing(new ValuePropagationTask(d1, new Pair<N, D>(nHashN, nHashD)));
      }
    }
  }

  private V val(N nHashN, D nHashD) {
    V l;
    synchronized (val) {
      l = val.get(nHashN, nHashD);
    }
    if (l == null)
      return valueLattice.topElement(); // implicitly initialized to top; see line [1] of Fig. 7 in
                                        // SRH96 paper
    else
      return l;
  }

  public void setVal(N nHashN, D nHashD, V l) {
    // TOP is the implicit default value which we do not need to store.
    synchronized (val) {
      if (l == valueLattice.topElement()) // do not store top values
        val.remove(nHashN, nHashD);
      else
        val.put(nHashN, nHashD, l);
    }
    debugger.setValue(nHashN, nHashD, l);
    logger.debug("VALUE: {} {} {} {}", icfg.getMethodOf(nHashN), nHashN, nHashD, l);
  }

  private EdgeFunction<V> jumpFunction(PathEdge<N, D> edge) {
    synchronized (jumpFn) {
      EdgeFunction<V> function =
          jumpFn.forwardLookup(edge.factAtSource(), edge.getTarget()).get(edge.factAtTarget());
      if (function == null) {
        return allTop;
      } // JumpFn initialized to all-top, see line [2] in SRH96 paper
      return function;
    }
  }

  protected Set<Cell<N, D, EdgeFunction<V>>> endSummary(N sP, D d3) {
    Table<N, D, EdgeFunction<V>> map = endSummary.get(sP, d3);
    if (map == null)
      return Collections.emptySet();
    return map.cellSet();
  }

  private void addEndSummary(N sP, D d1, N eP, D d2, EdgeFunction<V> f) {
    Table<N, D, EdgeFunction<V>> summaries = endSummary.get(sP, d1);
    if (summaries == null) {
      summaries = HashBasedTable.create();
      endSummary.put(sP, d1, summaries);
    }
    // note: at this point we don't need to join with a potential previous f
    // because f is a jump function, which is already properly joined
    // within propagate(..)
    summaries.put(eP, d2, f);
    logger.debug("ADDING SUMMARY {}: <{},{}>-><{},{}> V: {}", icfg.getMethodOf(sP), sP, d1, eP, d2,
        f);
  }

  public Map<N, Set<Pair<D, D>>> incoming(D d1, N sP) {
    synchronized (incoming) {
      Map<N, Set<Pair<D, D>>> map = incoming.get(sP, d1);
      if (map == null)
        return Collections.emptyMap();
      return map;
    }
  }

  protected void addIncoming(N sP, D d3, N n, D d2, D d1) {
    synchronized (incoming) {
      Map<N, Set<Pair<D, D>>> summaries = incoming.get(sP, d3);
      if (summaries == null) {
        summaries = new HashMap<N, Set<Pair<D, D>>>();
        incoming.put(sP, d3, summaries);
      }
      Set<Pair<D, D>> set = summaries.get(n);
      if (set == null) {
        set = new HashSet<Pair<D, D>>();
        summaries.put(n, set);
      }
      set.add(new Pair<D, D>(d2, d1));
    }
  }

  /**
   * Returns the V-type result for the given value at the given statement. TOP values are never
   * returned.
   */
  public V resultAt(N stmt, D value) {
    // no need to synchronize here as all threads are known to have terminated
    return val.get(stmt, value);
  }

  public HashBasedTable<N, D, V> results(){
	  HashBasedTable<N, D, V> res = HashBasedTable.create();
	  for(Cell<N,D,V> cell : val.cellSet()){
		  if(!cell.getColumnKey().equals(zeroValue))
			  res.put(cell.getRowKey(), cell.getColumnKey(), cell.getValue());
	  }
	  return res;
  }
  
  /**
   * Returns the resulting environment for the given statement. The artificial zero value is
   * automatically stripped. TOP values are never returned.
   */
  public Map<D, V> resultsAt(N stmt) {
    // filter out the artificial zero-value
    // no need to synchronize here as all threads are known to have terminated
    return Maps.filterKeys(val.row(stmt), new Predicate<D>() {

      public boolean apply(D val) {
        return val != zeroValue;
      }
    });
  }

  /**
   * Factory method for this solver's thread-pool executor.
   */
  protected CountingThreadPoolExecutor getExecutor() {
    return new CountingThreadPoolExecutor(1, this.numThreads, 30, TimeUnit.SECONDS,
        new LinkedBlockingQueue<Runnable>());
  }

  /**
   * Returns a String used to identify the output of this solver in debug mode. Subclasses can
   * overwrite this string to distinguish the output from different solvers.
   */
  protected String getDebugName() {
    return "";
  }
  
  public Set<M> getVisitedMethods() {
	return visitedMethods;
  }

  public void printStats() {
    if (logger.isDebugEnabled()) {
      if (ffCache != null)
        ffCache.printStats();
      if (efCache != null)
        efCache.printStats();
    } else {
      logger.info("No statistics were collected, as DEBUG is disabled.");
    }
  }

  public class PathEdgeProcessingTask implements Runnable {
    public final PathEdge<N, D> edge;

    public PathEdgeProcessingTask(PathEdge<N, D> edge) {
      this.edge = edge;
    }

    public void run() {
      if (icfg.isCallStmt(edge.getTarget())) {
        processCall(edge);
      } else {
        // note that some statements, such as "throw" may be
        // both an exit statement and a "normal" statement
        if (icfg.isExitStmt(edge.getTarget())) {
          processExit(edge);
        }
        if (!icfg.getSuccsOf(edge.getTarget()).isEmpty()) {
          processNormalFlow(edge);
        }
      }
    }
  }

  public class ValuePropagationTask implements Runnable {
    private final Pair<N, D> nAndD;
    private final D d1;

    public ValuePropagationTask(D d1, Pair<N, D> nAndD) {
      this.nAndD = nAndD;
      this.d1 = d1;
    }

    public void run() {
      N n = nAndD.getO1();
      if (icfg.isStartPoint(n) || initialSeeds.containsKey(n) || // our initial seeds are not
                                                                 // necessarily method-start points
                                                                 // but here they should be treated
                                                                 // as such
          unbalancedRetSites.contains(n)) { // the same also for unbalanced return sites in an
                                            // unbalanced problem
        propagateValueAtStart(nAndD, n);
      }
      if (icfg.isCallStmt(n)) {
        propagateValueAtCall(d1, nAndD, n);
      }
    }
  }

  public class ValueComputationTask implements Runnable {
    private final N[] values;
    final int num;

    public ValueComputationTask(N[] values, int num) {
      this.values = values;
      this.num = num;
    }

    public void run() {
      int sectionSize = (int) Math.floor(values.length / numThreads) + numThreads;
      for (int i = sectionSize * num; i < Math.min(sectionSize * (num + 1), values.length); i++) {
        N n = values[i];
        for (N sP : icfg.getStartPointsOf(icfg.getMethodOf(n))) {
          Set<Cell<D, D, EdgeFunction<V>>> lookupByTarget;
          lookupByTarget = jumpFn.lookupByTarget(n);
          for (Cell<D, D, EdgeFunction<V>> sourceValTargetValAndFunction : lookupByTarget) {
            D dPrime = sourceValTargetValAndFunction.getRowKey();
            D d = sourceValTargetValAndFunction.getColumnKey();
            EdgeFunction<V> fPrime = sourceValTargetValAndFunction.getValue();
            synchronized (val) {
              setVal(n, d, valueLattice.join(val(n, d), fPrime.computeTarget(val(sP, dPrime))));
            }
            flowFunctionApplicationCount++;
          }
        }
      }
    }
  }

}
>>>>>>> 29e91b74
<|MERGE_RESOLUTION|>--- conflicted
+++ resolved
@@ -1,1983 +1,1014 @@
-<<<<<<< HEAD
-/*******************************************************************************
-
- * Copyright (c) 2012 Eric Bodden. Copyright (c) 2013 Tata Consultancy Services & Ecole
- * Polytechnique de Montreal All rights reserved. This program and the accompanying materials are
- * made available under the terms of the GNU Lesser Public License v2.1 which accompanies this
- * distribution, and is available at http://www.gnu.org/licenses/old-licenses/gpl-2.0.html
- * 
- * Contributors: Eric Bodden - initial API and implementation Marc-Andre Laverdiere-Papineau - Fixed
- * race condition
- ******************************************************************************/
-package heros.solver;
-
-
-import java.util.Collection;
-import java.util.Collections;
-import java.util.HashMap;
-import java.util.HashSet;
-import java.util.Map;
-import java.util.Map.Entry;
-import java.util.Set;
-import java.util.concurrent.ConcurrentHashMap;
-import java.util.concurrent.LinkedBlockingQueue;
-import java.util.concurrent.TimeUnit;
-
-import org.slf4j.Logger;
-import org.slf4j.LoggerFactory;
-
-import com.google.common.base.Predicate;
-import com.google.common.cache.CacheBuilder;
-import com.google.common.collect.HashBasedTable;
-import com.google.common.collect.Maps;
-import com.google.common.collect.Sets;
-import com.google.common.collect.Table;
-import com.google.common.collect.Table.Cell;
-
-import heros.DontSynchronize;
-import heros.EdgeFunction;
-import heros.EdgeFunctionCache;
-import heros.EdgeFunctions;
-import heros.Flow;
-import heros.FlowFunction;
-import heros.FlowFunctionCache;
-import heros.FlowFunctions;
-import heros.IDETabulationProblem;
-import heros.InterproceduralCFG;
-import heros.JoinLattice;
-import heros.SynchronizedBy;
-import heros.ZeroedFlowFunctions;
-import heros.edgefunc.EdgeIdentity;
-
-
-/**
- * Solves the given {@link IDETabulationProblem} as described in the 1996 paper by Sagiv, Horwitz
- * and Reps. To solve the problem, call {@link #solve()}. Results can then be queried by using
- * {@link #resultAt(Object, Object)} and {@link #resultsAt(Object)}.
- * 
- * Note that this solver and its data structures internally use mostly
- * {@link java.util.LinkedHashSet}s instead of normal {@link HashSet}s to fix the iteration order as
- * much as possible. This is to produce, as much as possible, reproducible benchmarking results. We
- * have found that the iteration order can matter a lot in terms of speed.
- *
- * @param <N> The type of nodes in the interprocedural control-flow graph.
- * @param <D> The type of data-flow facts to be computed by the tabulation problem.
- * @param <M> The type of objects used to represent methods.
- * @param <V> The type of values to be computed along flow edges.
- * @param <I> The type of inter-procedural control-flow graph being used.
- */
-public class IDESolver<N, D, M, V, I extends InterproceduralCFG<N, M>> {
-
-	public static CacheBuilder<Object, Object> DEFAULT_CACHE_BUILDER =
-			CacheBuilder.newBuilder()
-			.initialCapacity(10000).softValues();
-
-	protected static final Logger logger = LoggerFactory.getLogger(IDESolver.class);
-
-	// enable with -Dorg.slf4j.simpleLogger.defaultLogLevel=trace
-	public static final boolean DEBUG = logger.isDebugEnabled();
-
-	protected final Scheduler worklist;
-
-	@DontSynchronize("only used by single thread")
-	protected int numThreads;
-
-	@SynchronizedBy("thread safe data structure, consistent locking when used")
-	protected final JumpFunctions<N, D, V> jumpFn;
-
-	@SynchronizedBy("thread safe data structure, only modified internally")
-	protected final I icfg;
-
-	// stores summaries that were queried before they were computed
-	// see CC 2010 paper by Naeem, Lhotak and Rodriguez
-	@SynchronizedBy("consistent lock on 'incoming'")
-	protected final Table<N, D, Table<N, D, EdgeFunction<V>>> endSummary = HashBasedTable.create();
-
-	// edges going along calls
-	// see CC 2010 paper by Naeem, Lhotak and Rodriguez
-	@SynchronizedBy("consistent lock on field")
-	protected final Table<N, D, Map<N, Set<Pair<D, D>>>> incoming = HashBasedTable.create();
-
-	// stores the return sites (inside callers) to which we have unbalanced returns
-	// if followReturnPastSeeds is enabled
-	@SynchronizedBy("use of ConcurrentHashMap")
-	protected final Set<N> unbalancedRetSites;
-
-	protected final Set<M> visitedMethods = Sets.newHashSet();
-
-	@DontSynchronize("stateless")
-	protected final FlowFunctions<N, D, M> flowFunctions;
-
-	@DontSynchronize("stateless")
-	protected final EdgeFunctions<N, D, M, V> edgeFunctions;
-
-	@DontSynchronize("only used by single thread")
-	protected Map<N, Set<D>> initialSeeds;
-
-	@DontSynchronize("stateless")
-	protected final JoinLattice<V> valueLattice;
-
-	@DontSynchronize("stateless")
-	protected final EdgeFunction<V> allTop;
-
-	@SynchronizedBy("consistent lock on field")
-	protected final Table<N, D, V> val = HashBasedTable.create();
-
-	@DontSynchronize("benign races")
-	public long flowFunctionApplicationCount;
-
-	@DontSynchronize("benign races")
-	public long flowFunctionConstructionCount;
-
-	@DontSynchronize("benign races")
-	public long propagationCount;
-
-	@DontSynchronize("benign races")
-	public long durationFlowFunctionConstruction;
-
-	@DontSynchronize("benign races")
-	public long durationFlowFunctionApplication;
-
-	@DontSynchronize("stateless")
-	protected final D zeroValue;
-
-	@DontSynchronize("readOnly")
-	protected final FlowFunctionCache<N, D, M> ffCache;
-
-	@DontSynchronize("readOnly")
-	protected final EdgeFunctionCache<N, D, M, V> efCache;
-
-	@DontSynchronize("readOnly")
-	protected final boolean followReturnsPastSeeds;
-
-	@DontSynchronize("readOnly")
-	protected final boolean computeValues;
-
-	//  private IDEDebugger<N, D, M, V, I> debugger;
-
-	private Flow<N,D,V> flows;
-	private final IPropagationController<N,D> propagationController;
-
-	/**
-	 * Creates a solver for the given problem, which caches flow functions and edge functions. The
-	 * solver must then be started by calling {@link #solve()}.
-	 */
-	public IDESolver(IDETabulationProblem<N, D, M, V, I> tabulationProblem) {
-		this(tabulationProblem, DEFAULT_CACHE_BUILDER, DEFAULT_CACHE_BUILDER);
-	}
-
-	/**
-	 * Creates a solver for the given problem, constructing caches with the given {@link CacheBuilder}
-	 * . The solver must then be started by calling {@link #solve()}.
-	 * 
-	 * @param flowFunctionCacheBuilder A valid {@link CacheBuilder} or <code>null</code> if no caching
-	 *        is to be used for flow functions.
-	 * @param edgeFunctionCacheBuilder A valid {@link CacheBuilder} or <code>null</code> if no caching
-	 *        is to be used for edge functions.
-	 */
-	public IDESolver(IDETabulationProblem<N, D, M, V, I> tabulationProblem,
-			@SuppressWarnings("rawtypes") CacheBuilder flowFunctionCacheBuilder,
-			@SuppressWarnings("rawtypes") CacheBuilder edgeFunctionCacheBuilder) {
-		if (logger.isDebugEnabled()) {
-			if (flowFunctionCacheBuilder != null)
-				flowFunctionCacheBuilder = flowFunctionCacheBuilder.recordStats();
-			if (edgeFunctionCacheBuilder != null)
-				edgeFunctionCacheBuilder = edgeFunctionCacheBuilder.recordStats();
-		}
-		this.zeroValue = tabulationProblem.zeroValue();
-		this.icfg = tabulationProblem.interproceduralCFG();
-		FlowFunctions<N, D, M> flowFunctions = tabulationProblem.autoAddZero()
-				? new ZeroedFlowFunctions<N, D, M>(tabulationProblem.flowFunctions(),
-						tabulationProblem.zeroValue())
-						: tabulationProblem.flowFunctions();
-				EdgeFunctions<N, D, M, V> edgeFunctions = tabulationProblem.edgeFunctions();
-				if (flowFunctionCacheBuilder != null) {
-					ffCache = new FlowFunctionCache<N, D, M>(flowFunctions, flowFunctionCacheBuilder);
-					flowFunctions = ffCache;
-				} else {
-					ffCache = null;
-				}
-				if (edgeFunctionCacheBuilder != null) {
-					efCache = new EdgeFunctionCache<N, D, M, V>(edgeFunctions, edgeFunctionCacheBuilder);
-					edgeFunctions = efCache;
-				} else {
-					efCache = null;
-				}
-				this.flowFunctions = flowFunctions;
-				this.edgeFunctions = edgeFunctions;
-				this.initialSeeds = tabulationProblem.initialSeeds();
-				this.unbalancedRetSites = Collections.newSetFromMap(new ConcurrentHashMap<N, Boolean>());
-				this.valueLattice = tabulationProblem.joinLattice();
-				this.allTop = tabulationProblem.allTopFunction();
-				this.flows = tabulationProblem.flowWrapper();
-				this.jumpFn = new JumpFunctions<N, D, V>(allTop);
-				this.followReturnsPastSeeds = tabulationProblem.followReturnsPastSeeds();
-				this.numThreads = Math.max(1, tabulationProblem.numThreads());
-				this.computeValues = tabulationProblem.computeValues();
-				//    this.debugger = ((Object) tabulationProblem).getDebugger();
-				if(tabulationProblem.getScheduler() == null)
-					this.worklist = new Scheduler();
-				else
-					this.worklist = tabulationProblem.getScheduler();
-				this.propagationController = tabulationProblem.propagationController();
-
-	}
-
-
-	/**
-	 * Schedules the processing of initial seeds, initiating the analysis. Clients should only call
-	 * this methods if performing synchronization on their own. Normally, {@link #solve()} should be
-	 * called instead.
-	 */
-	protected void submitInitialSeeds() {
-		for (Entry<N, Set<D>> seed : initialSeeds.entrySet()) {
-			N startPoint = seed.getKey();
-			for (D val : seed.getValue()) {
-				propagate(zeroValue, startPoint, val, EdgeIdentity.<V>v(), null, false);
-			}
-			jumpFn.addFunction(zeroValue, startPoint, zeroValue, EdgeIdentity.<V>v());
-		}
-	}
-
-
-	/**
-	 * Runs execution, re-throwing exceptions that might be thrown during its execution.
-	 */
-	public void runExecutorAndAwaitCompletion() {
-		worklist.awaitExecution();
-	}
-
-	/**
-	 * Dispatch the processing of a given edge. It may be executed in a different thread.
-	 * 
-	 * @param edge the edge to process
-	 */
-	protected void scheduleEdgeProcessing(PathEdge<N, D> edge) {
-		worklist.add(new PathEdgeProcessingTask(edge));
-		propagationCount++;
-	}
-
-	/**
-	 * Dispatch the processing of a given value. It may be executed in a different thread.
-	 * 
-	 * @param vpt
-	 */
-	protected void scheduleValueProcessing(ValuePropagationTask vpt) {
-		// If the executor has been killed, there is little point
-		// in submitting new tasks
-		worklist.add(vpt);
-	}
-
-	/**
-	 * Dispatch the computation of a given value. It may be executed in a different thread.
-	 * 
-	 * @param task
-	 */
-	protected void scheduleValueComputationTask(ValueComputationTask task) {
-		worklist.add(task);
-	}
-
-	/**
-	 * Runs the solver on the configured problem. This can take some time.
-	 */
-	public void solve() {		
-		submitInitialSeeds();
-		runExecutorAndAwaitCompletion();
-	}
-	
-	public void update() {
-		System.out.println("updating analysis results");
-		System.out.println("val size " + val.size());
-	}
-	
-	/**
-	 * Lines 13-20 of the algorithm; processing a call site in the caller's context.
-	 * 
-	 * For each possible callee, registers incoming call edges. Also propagates call-to-return flows
-	 * and summarized callee flows within the caller.
-	 * 
-	 * @param edge an edge whose target node resembles a method call
-	 */
-	private void processCall(PathEdge<N, D> edge) {
-		final D d1 = edge.factAtSource();
-		final N n = edge.getTarget(); // a call node; line 14...
-
-
-		final D d2 = edge.factAtTarget();
-		EdgeFunction<V> f = jumpFunction(edge);
-		logger.trace("Processing call to {} and func {}", edge,f);
-		Collection<N> returnSiteNs = icfg.getReturnSitesOfCallAt(n);
-
-		// for each possible callee
-		Collection<M> callees = icfg.getCalleesOfCallAt(n);
-		for (M sCalledProcN : callees) { // still line 14
-
-			// compute the call-flow function
-			FlowFunction<D> function = flowFunctions.getCallFlowFunction(d1, n, sCalledProcN);
-			flowFunctionConstructionCount++;
-			Set<D> res = computeCallFlowFunction(function, d1, d2);
-
-			// for each callee's start point(s)
-			Collection<N> startPointsOf = icfg.getStartPointsOf(sCalledProcN);
-			for (N sP : startPointsOf) {
-				// for each result node of the call-flow function
-				for (D d3 : res) {
-					// create initial self-loop
-					propagate(d3, sP, d3, EdgeIdentity.<V>v(), n, false); // line 15
-					//          debugger.callFlow(n, d2, sP, d3);
-					// register the fact that <sp,d3> has an incoming edge from <n,d2>
-					Set<Cell<N, D, EdgeFunction<V>>> endSumm;
-					synchronized (incoming) {
-						// line 15.1 of Naeem/Lhotak/Rodriguez
-						addIncoming(sP, d3, n, d2, d1);
-						// line 15.2, copy to avoid concurrent modification exceptions by other threads
-						endSumm = new HashSet<Table.Cell<N, D, EdgeFunction<V>>>(endSummary(sP, d3));
-					}
-
-					// still line 15.2 of Naeem/Lhotak/Rodriguez
-					// for each already-queried exit value <eP,d4> reachable from <sP,d3>,
-					// create new caller-side jump functions to the return sites
-					// because we have observed a potentially new incoming edge into <sP,d3>
-					for (Cell<N, D, EdgeFunction<V>> entry : endSumm) {
-						N eP = entry.getRowKey();
-						D d4 = entry.getColumnKey();
-						EdgeFunction<V> fCalleeSummary = entry.getValue();
-						// for each return site
-						for (N retSiteN : returnSiteNs) {
-							// compute return-flow function
-							FlowFunction<D> retFunction =
-									flowFunctions.getReturnFlowFunction(d1, d3, n, d2, sCalledProcN, eP, retSiteN);
-							flowFunctionConstructionCount++;
-							// for each target value of the function
-							for (D d5 : computeReturnFlowFunction(retFunction, d3, d4, n,
-									Collections.singleton(new Pair<D, D>(d2, d1)))) {
-								// update the caller-side summary function
-								EdgeFunction<V> f4 = edgeFunctions.getCallEdgeFunction(d1, n, d2, sCalledProcN, d3);
-								EdgeFunction<V> f5 =
-										edgeFunctions.getReturnEdgeFunction(d1, n, sCalledProcN, eP, d4, retSiteN, d5);
-
-								EdgeFunction<V> fPrime = f4.composeWith(fCalleeSummary).composeWith(f5);
-								logger.debug("COMPOSE {} with {} and then the result with {} is {}", f4,
-										fCalleeSummary, f5, fPrime);
-								D d5_restoredCtx = restoreContextOnReturnedFact(d2, d5);
-								EdgeFunction<V> edgefunc = f.composeWith(fPrime);
-								if(!fPrime.equalTo(EdgeIdentity.<V>v()))
-									flows.nonIdentityReturnFlow(eP, d2, n, d5_restoredCtx, retSiteN, d1,edgefunc);
-								propagate(d1, retSiteN, d5_restoredCtx,edgefunc , n, false);
-								//                debugger.returnFlow(eP, d4, retSiteN, d5_restoredCtx);
-							}
-						}
-					}
-				}
-			}
-		}
-		// line 17-19 of Naeem/Lhotak/Rodriguez
-		// process intra-procedural flows along call-to-return flow functions
-		for (N returnSiteN : returnSiteNs) {
-			FlowFunction<D> callToReturnFlowFunction =
-					flowFunctions.getCallToReturnFlowFunction(d1, n, returnSiteN, !callees.isEmpty());
-			flowFunctionConstructionCount++;
-			for (D d3 : computeCallToReturnFlowFunction(callToReturnFlowFunction, d1, d2)) {
-				EdgeFunction<V> edgeFnE =
-						edgeFunctions.getCallToReturnEdgeFunction(d1, n, d2, returnSiteN, d3);
-
-				if(!edgeFnE.equalTo(EdgeIdentity.<V>v()))
-					flows.nonIdentityCallToReturnFlow(d2, n, d3, returnSiteN, d1,f.composeWith(edgeFnE));
-				propagate(d1, returnSiteN, d3, f.composeWith(edgeFnE), n, false);
-				//        debugger.callToReturn(n, d2, returnSiteN, d3);
-			}
-		}
-	}
-
-	/**
-	 * Computes the call flow function for the given call-site abstraction
-	 * 
-	 * @param callFlowFunction The call flow function to compute
-	 * @param d1 The abstraction at the current method's start node.
-	 * @param d2 The abstraction at the call site
-	 * @return The set of caller-side abstractions at the callee's start node
-	 */
-	protected Set<D> computeCallFlowFunction(FlowFunction<D> callFlowFunction, D d1, D d2) {
-		return callFlowFunction.computeTargets(d2);
-	}
-
-	/**
-	 * Computes the call-to-return flow function for the given call-site abstraction
-	 * 
-	 * @param callToReturnFlowFunction The call-to-return flow function to compute
-	 * @param d1 The abstraction at the current method's start node.
-	 * @param d2 The abstraction at the call site
-	 * @return The set of caller-side abstractions at the return site
-	 */
-	protected Set<D> computeCallToReturnFlowFunction(FlowFunction<D> callToReturnFlowFunction, D d1,
-			D d2) {
-		return callToReturnFlowFunction.computeTargets(d2);
-	}
-
-	/**
-	 * Lines 21-32 of the algorithm.
-	 * 
-	 * Stores callee-side summaries. Also, at the side of the caller, propagates intra-procedural
-	 * flows to return sites using those newly computed summaries.
-	 * 
-	 * @param edge an edge whose target node resembles a method exits
-	 */
-	protected void processExit(PathEdge<N, D> edge) {
-		final N n = edge.getTarget(); // an exit node; line 21...
-		EdgeFunction<V> f = jumpFunction(edge);
-		M methodThatNeedsSummary = icfg.getMethodOf(n);
-		//    debugger.addSummary(methodThatNeedsSummary, edge);
-		final D d1 = edge.factAtSource();
-		final D d2 = edge.factAtTarget();
-
-		// for each of the method's start points, determine incoming calls
-		Collection<N> startPointsOf = icfg.getStartPointsOf(methodThatNeedsSummary);
-		Map<N, Set<Pair<D, D>>> inc = new HashMap<N, Set<Pair<D, D>>>();
-		for (N sP : startPointsOf) {
-			// line 21.1 of Naeem/Lhotak/Rodriguez
-
-			// register end-summary
-			synchronized (incoming) {
-				addEndSummary(sP, d1, n, d2, f);
-				// copy to avoid concurrent modification exceptions by other threads
-				for (Entry<N, Set<Pair<D, D>>> entry : incoming(d1, sP).entrySet())
-					inc.put(entry.getKey(), new HashSet<Pair<D, D>>(entry.getValue()));
-			}
-		}
-
-		// for each incoming call edge already processed
-		// (see processCall(..))
-		for (Entry<N, Set<Pair<D, D>>> entry : inc.entrySet()) {
-			// line 22
-			N c = entry.getKey();
-			// for each return site
-			for (N retSiteC : icfg.getReturnSitesOfCallAt(c)) {
-				// compute return-flow function
-				// for each incoming-call value
-				for (Pair<D, D> d4andCallerD1 : entry.getValue()) {
-					D d4 = d4andCallerD1.getO1();
-					D callerD1 = d4andCallerD1.getO2();
-					FlowFunction<D> retFunction = flowFunctions.getReturnFlowFunction(callerD1, d1, c, d4,
-							methodThatNeedsSummary, n, retSiteC);
-					flowFunctionConstructionCount++;
-					Set<D> targets = computeReturnFlowFunction(retFunction, d1, d2, c, entry.getValue());
-					// for each target value at the return site
-					// line 23
-					for (D d5 : targets) {
-						// compute composed function
-						EdgeFunction<V> f4 =
-								edgeFunctions.getCallEdgeFunction(callerD1, c, d4, icfg.getMethodOf(n), d1);
-						EdgeFunction<V> f5 = edgeFunctions.getReturnEdgeFunction(callerD1, c,
-								icfg.getMethodOf(n), n, d2, retSiteC, d5);
-						EdgeFunction<V> fPrime = f4.composeWith(f).composeWith(f5);
-
-						// for each jump function coming into the call, propagate to return site using the
-						// composed function
-						synchronized (jumpFn) { // some other thread might change jumpFn on the way
-							for (Map.Entry<D, EdgeFunction<V>> valAndFunc : jumpFn.reverseLookup(c, d4)
-									.entrySet()) {
-								EdgeFunction<V> f3 = valAndFunc.getValue();
-								if (!f3.equalTo(allTop)) {
-									D d3 = valAndFunc.getKey();
-									D d5_restoredCtx = restoreContextOnReturnedFact(d4, d5);
-									//                  debugger.returnFlow(n, d2, retSiteC, d5_restoredCtx);
-									EdgeFunction<V> edgefunc = f3.composeWith(fPrime);
-									if(!fPrime.equalTo(EdgeIdentity.<V>v()))
-										flows.nonIdentityReturnFlow(n,d2, c, d5, retSiteC, d3,edgefunc);
-									propagate(d3, retSiteC, d5_restoredCtx, edgefunc, c, false);
-								}
-							}
-						}
-					}
-				}
-			}
-		}
-
-		// handling for unbalanced problems where we return out of a method with a fact for which we
-		// have no incoming flow
-		// note: we propagate that way only values that originate from ZERO, as conditionally generated
-		// values should only
-		// be propagated into callers that have an incoming edge for this condition
-		if (followReturnsPastSeeds && inc.isEmpty() && d1.equals(zeroValue)) {
-			// only propagate up if we
-			Collection<N> callers = icfg.getCallersOf(methodThatNeedsSummary);
-			for (N c : callers) {
-				for (N retSiteC : icfg.getReturnSitesOfCallAt(c)) {
-					FlowFunction<D> retFunction = flowFunctions.getReturnFlowFunction(zeroValue,zeroValue, c, zeroValue,
-							methodThatNeedsSummary, n, retSiteC);
-					flowFunctionConstructionCount++;
-					Set<D> targets = computeReturnFlowFunction(retFunction, d1, d2, c,
-							Collections.singleton(new Pair<D, D>(zeroValue, zeroValue)));
-					for (D d5 : targets) {
-						EdgeFunction<V> f5 = edgeFunctions.getReturnEdgeFunction(zeroValue, c,
-								icfg.getMethodOf(n), n, d2, retSiteC, d5);
-						propagateUnbalancedReturnFlow(retSiteC, d5, f.composeWith(f5), c);
-						//            debugger.returnFlow(n, d2, retSiteC, d5);
-						// register for value processing (2nd IDE phase)
-						unbalancedRetSites.add(retSiteC);
-					}
-				}
-			}
-			// in cases where there are no callers, the return statement would normally not be processed
-			// at all;
-			// this might be undesirable if the flow function has a side effect such as registering a
-			// taint;
-			// instead we thus call the return flow function will a null caller
-			if (callers.isEmpty()) {
-				FlowFunction<D> retFunction = flowFunctions.getReturnFlowFunction(zeroValue,zeroValue, null,
-						zeroValue, methodThatNeedsSummary, n, null);
-				flowFunctionConstructionCount++;
-				retFunction.computeTargets(d2);
-			}
-		}
-	}
-
-	protected void propagateUnbalancedReturnFlow(N retSiteC, D targetVal,
-			EdgeFunction<V> edgeFunction, N relatedCallSite) {
-		propagate(zeroValue, retSiteC, targetVal, edgeFunction, relatedCallSite, true);
-	}
-
-	/**
-	 * This method will be called for each incoming edge and can be used to transfer knowledge from
-	 * the calling edge to the returning edge, without affecting the summary edges at the callee.
-	 * 
-	 * @param d4 Fact stored with the incoming edge, i.e., present at the caller side
-	 * @param d5 Fact that originally should be propagated to the caller.
-	 * @return Fact that will be propagated to the caller.
-	 */
-	@SuppressWarnings("unchecked")
-	protected D restoreContextOnReturnedFact(D d4, D d5) {
-		if (d5 instanceof LinkedNode) {
-			((LinkedNode<D>) d5).setCallingContext(d4);
-		}
-		if (d5 instanceof JoinHandlingNode) {
-			((JoinHandlingNode<D>) d5).setCallingContext(d4);
-		}
-		return d5;
-	}
-
-	/**
-	 * Computes the return flow function for the given set of caller-side abstractions.
-	 * 
-	 * @param retFunction The return flow function to compute
-	 * @param d1 The abstraction at the beginning of the callee
-	 * @param d2 The abstraction at the exit node in the callee
-	 * @param callSite The call site
-	 * @param callerSideDs The abstractions at the call site
-	 * @return The set of caller-side abstractions at the return site
-	 */
-	protected Set<D> computeReturnFlowFunction(FlowFunction<D> retFunction, D d1, D d2, N callSite,
-			Set<Pair<D, D>> callerSideDs) {
-		return retFunction.computeTargets(d2);
-	}
-
-	/**
-	 * Lines 33-37 of the algorithm. Simply propagate normal, intra-procedural flows.
-	 * 
-	 * @param edge
-	 */
-	private void processNormalFlow(PathEdge<N, D> edge) {
-		final D d1 = edge.factAtSource();
-		final N n = edge.getTarget();
-		final D d2 = edge.factAtTarget();
-
-		EdgeFunction<V> f = jumpFunction(edge);
-		for (N m : icfg.getSuccsOf(n)) {
-			FlowFunction<D> flowFunction = flowFunctions.getNormalFlowFunction(d1, n, m);
-			flowFunctionConstructionCount++;
-			Set<D> res = computeNormalFlowFunction(flowFunction, d1, d2);
-			for (D d3 : res) {
-				EdgeFunction<V> fprime =
-						f.composeWith(edgeFunctions.getNormalEdgeFunction(d1, n, d2, m, d3));
-				propagate(d1, m, d3, fprime, null, false);
-				//        debugger.normalFlow(n, d2, m, d3);
-			}
-		}
-	}
-
-	/**
-	 * Computes the normal flow function for the given set of start and end abstractions-
-	 * 
-	 * @param flowFunction The normal flow function to compute
-	 * @param d1 The abstraction at the method's start node
-	 * @param d1 The abstraction at the current node
-	 * @return The set of abstractions at the successor node
-	 */
-	protected Set<D> computeNormalFlowFunction(FlowFunction<D> flowFunction, D d1, D d2) {
-		return flowFunction.computeTargets(d2);
-	}
-
-	/**
-	 * Propagates the flow further down the exploded super graph, merging any edge function that might
-	 * already have been computed for targetVal at target.
-	 * 
-	 * @param sourceVal the source value of the propagated summary edge
-	 * @param target the target statement
-	 * @param targetVal the target value at the target statement
-	 * @param f the new edge function computed from (s0,sourceVal) to (target,targetVal)
-	 * @param relatedCallSite for call and return flows the related call statement, <code>null</code>
-	 *        otherwise (this value is not used within this implementation but may be useful for
-	 *        subclasses of {@link IDESolver})
-	 * @param isUnbalancedReturn <code>true</code> if this edge is propagating an unbalanced return
-	 *        (this value is not used within this implementation but may be useful for subclasses of
-	 *        {@link IDESolver})
-	 */
-	protected void propagate(D sourceVal, N target, D targetVal, EdgeFunction<V> f,
-			/* deliberately exposed to clients */ N relatedCallSite,
-			/* deliberately exposed to clients */ boolean isUnbalancedReturn) {
-		if(!propagationController.continuePropagate(sourceVal, target, targetVal))
-			return;
-		EdgeFunction<V> jumpFnE;
-		EdgeFunction<V> fPrime;
-		boolean newFunction;
-		synchronized (jumpFn) {
-			jumpFnE = jumpFn.reverseLookup(target, targetVal).get(sourceVal);
-			// if(jumpFnE==null) jumpFnE = allTop; //JumpFn is initialized to all-top (see line [2] in
-			// SRH96 paper)
-			fPrime = (jumpFnE == null ? f : jumpFnE.joinWith(f));
-			newFunction = !fPrime.equalTo(jumpFnE) && !fPrime.equalTo(allTop);
-			if (newFunction) {
-				jumpFn.addFunction(sourceVal, target, targetVal, fPrime);
-			}
-		}
-		if (newFunction) {
-			PathEdge<N, D> edge = new PathEdge<N, D>(sourceVal, target, targetVal);
-			scheduleEdgeProcessing(edge);
-			visitedMethods.add( icfg.getMethodOf(target));
-			if (targetVal != zeroValue) {
-				logger.trace("{} - EDGE: <{},{}> -> <{},{}> - {}", getDebugName(), icfg.getMethodOf(target),
-						sourceVal, target, targetVal, fPrime);
-			}
-		} else{
-			logger.trace("End of Propagation {} - EDGE: <{},{}> -> <{},{}> - {}", getDebugName(), icfg.getMethodOf(target),
-					sourceVal, target, targetVal, fPrime);
-		}
-	}
-
-
-	/**
-	 * Computes the final values for edge functions.
-	 */
-	private void computeValues() {
-		computeValues(initialSeeds);
-	}
-
-	public void computeValues(Map<N, Set<D>> allSeeds) {
-		this.initialSeeds = allSeeds;
-		// Phase II(i)
-		logger.debug("Computing the final values for the edge functions");
-		// add caller seeds to initial seeds in an unbalanced problem
-		for (N unbalancedRetSite : unbalancedRetSites) {
-			Set<D> seeds = allSeeds.get(unbalancedRetSite);
-			if (seeds == null) {
-				seeds = new HashSet<D>();
-				allSeeds.put(unbalancedRetSite, seeds);
-			}
-			seeds.add(zeroValue);
-		}
-		// do processing
-		for (Entry<N, Set<D>> seed : allSeeds.entrySet()) {
-			N startPoint = seed.getKey();
-			for (D val : seed.getValue()) {
-				System.out.println("class of val in IDESolver " + val.getClass());
-				System.out.println("val " + val);
-				setVal(startPoint, val, valueLattice.bottomElement());
-				Pair<N, D> superGraphNode = new Pair<N, D>(startPoint, val);
-				scheduleValueProcessing(new ValuePropagationTask(val, superGraphNode));
-			}
-		}
-		logger.debug("Computed the final values of the edge functions");
-		// await termination of tasks
-		runExecutorAndAwaitCompletion();
-
-		// Phase II(ii)
-		// we create an array of all nodes and then dispatch fractions of this array to multiple threads
-		Set<N> allNonCallStartNodes = icfg.allNonCallStartNodes();
-		@SuppressWarnings("unchecked")
-		N[] nonCallStartNodesArray = (N[]) new Object[allNonCallStartNodes.size()];
-		int i = 0;
-		for (N n : allNonCallStartNodes) {
-			nonCallStartNodesArray[i] = n;
-			i++;
-		}
-		// No need to keep track of the number of tasks scheduled here, since we call shutdown
-		for (int t = 0; t < numThreads; t++) {
-			ValueComputationTask task = new ValueComputationTask(nonCallStartNodesArray, t);
-			scheduleValueComputationTask(task);
-		}
-		// await termination of tasks
-		runExecutorAndAwaitCompletion();
-	}
-
-	private void propagateValueAtStart(Pair<N, D> nAndD, N n) {
-		D d = nAndD.getO2();
-		M p = icfg.getMethodOf(n);
-		for (N c : icfg.getCallsFromWithin(p)) {
-			Set<Entry<D, EdgeFunction<V>>> entries;
-			synchronized (jumpFn) {
-				entries = jumpFn.forwardLookup(d, c).entrySet();
-				for (Map.Entry<D, EdgeFunction<V>> dPAndFP : entries) {
-					D dPrime = dPAndFP.getKey();
-					EdgeFunction<V> fPrime = dPAndFP.getValue();
-					N sP = n;
-					propagateValue(dPrime, c, dPrime, fPrime.computeTarget(val(sP, d)));
-					flowFunctionApplicationCount++;
-				}
-			}
-		}
-	}
-
-	private void propagateValueAtCall(D d1, Pair<N, D> nAndD, N n) {
-		D d = nAndD.getO2();
-		for (M q : icfg.getCalleesOfCallAt(n)) {
-			FlowFunction<D> callFlowFunction = flowFunctions.getCallFlowFunction(d1, n, q);
-			flowFunctionConstructionCount++;
-			for (D dPrime : callFlowFunction.computeTargets(d)) {
-				EdgeFunction<V> edgeFn = edgeFunctions.getCallEdgeFunction(d1, n, d, q, dPrime);
-				for (N startPoint : icfg.getStartPointsOf(q)) {
-					propagateValue(d1, startPoint, dPrime, edgeFn.computeTarget(val(n, d)));
-					flowFunctionApplicationCount++;
-				}
-			}
-		}
-	}
-
-	private void propagateValue(D d1, N nHashN, D nHashD, V v) {
-		synchronized (val) {
-			V valNHash = val(nHashN, nHashD);
-			V vPrime = valueLattice.join(valNHash, v);
-			if (!vPrime.equals(valNHash)) {
-				setVal(nHashN, nHashD, vPrime);
-				scheduleValueProcessing(new ValuePropagationTask(d1, new Pair<N, D>(nHashN, nHashD)));
-			}
-		}
-	}
-
-	private V val(N nHashN, D nHashD) {
-		V l;
-		synchronized (val) {
-			l = val.get(nHashN, nHashD);
-		}
-		if (l == null)
-			return valueLattice.topElement(); // implicitly initialized to top; see line [1] of Fig. 7 in
-		// SRH96 paper
-		else
-			return l;
-	}
-
-	public void setVal(N nHashN, D nHashD, V l) {
-		// TOP is the implicit default value which we do not need to store.
-		synchronized (val) {
-			if (l == valueLattice.topElement()) // do not store top values
-				val.remove(nHashN, nHashD);
-			else
-				val.put(nHashN, nHashD, l);
-		}
-		//    debugger.setValue(nHashN, nHashD, l);
-		logger.debug("VALUE: {} {} {} {}", icfg.getMethodOf(nHashN), nHashN, nHashD, l);
-	}
-
-	private EdgeFunction<V> jumpFunction(PathEdge<N, D> edge) {
-		synchronized (jumpFn) {
-			EdgeFunction<V> function =
-					jumpFn.forwardLookup(edge.factAtSource(), edge.getTarget()).get(edge.factAtTarget());
-			if (function == null) {
-				return allTop;
-			} // JumpFn initialized to all-top, see line [2] in SRH96 paper
-			return function;
-		}
-	}
-
-	protected Set<Cell<N, D, EdgeFunction<V>>> endSummary(N sP, D d3) {
-		Table<N, D, EdgeFunction<V>> map = endSummary.get(sP, d3);
-		if (map == null)
-			return Collections.emptySet();
-		return map.cellSet();
-	}
-
-	private void addEndSummary(N sP, D d1, N eP, D d2, EdgeFunction<V> f) {
-		Table<N, D, EdgeFunction<V>> summaries = endSummary.get(sP, d1);
-		if (summaries == null) {
-			summaries = HashBasedTable.create();
-			endSummary.put(sP, d1, summaries);
-		}
-		// note: at this point we don't need to join with a potential previous f
-		// because f is a jump function, which is already properly joined
-		// within propagate(..)
-		summaries.put(eP, d2, f);
-		logger.debug("ADDING SUMMARY {}: <{},{}>-><{},{}> V: {}", icfg.getMethodOf(sP), sP, d1, eP, d2,
-				f);
-	}
-
-	public Map<N, Set<Pair<D, D>>> incoming(D d1, N sP) {
-		synchronized (incoming) {
-			Map<N, Set<Pair<D, D>>> map = incoming.get(sP, d1);
-			if (map == null)
-				return Collections.emptyMap();
-			return map;
-		}
-	}
-
-	protected void addIncoming(N sP, D d3, N n, D d2, D d1) {
-		synchronized (incoming) {
-			Map<N, Set<Pair<D, D>>> summaries = incoming.get(sP, d3);
-			if (summaries == null) {
-				summaries = new HashMap<N, Set<Pair<D, D>>>();
-				incoming.put(sP, d3, summaries);
-			}
-			Set<Pair<D, D>> set = summaries.get(n);
-			if (set == null) {
-				set = new HashSet<Pair<D, D>>();
-				summaries.put(n, set);
-			}
-			set.add(new Pair<D, D>(d2, d1));
-		}
-	}
-
-	/**
-	 * Returns the V-type result for the given value at the given statement. TOP values are never
-	 * returned.
-	 */
-	public V resultAt(N stmt, D value) {
-		// no need to synchronize here as all threads are known to have terminated
-		/*System.out.println("--------------------------------IDESolver-------------------------------------");
-		System.out.println("N stmt " + stmt);
-		System.out.println("D value " + value);
-		System.out.println("N stmt class " + stmt.getClass());
-		System.out.println("D stmt value " + value.getClass());
-		System.out.println("Table<N, D, V> val " + val);
-		System.out.println("Table<N, D, V> val class" + val.getClass());
-		System.out.println("val.get(stmt, value) " + val.get(stmt, value));
-
-		Map<N, Map<D, V>> temp = val.rowMap();
-		for (N n : temp.keySet()) {
-			System.out.println("class of N n " + n.getClass());
-			System.out.println("value of N n " + n);
-			Map<D, V> innerTemp = val.row(n);
-			for (D d : innerTemp.keySet()) {
-				System.out.println("class of D d " + d.getClass());
-				System.out.println("d " + d);
-				System.out.println();
-				System.out.println("class of V v " + innerTemp.get(d).getClass());
-				System.out.println("value of V v " + innerTemp.get(d));
-			}
-			//		innerIterator = val.get(n);
-			//		for (N tempInner : ) {
-
-			//		}
-		}
-
-		System.out.println("--------------------------------IDESolver-------------------------------------");*/
-		return val.get(stmt, value);
-	}
-
-	public HashBasedTable<N, D, V> results(){
-		return HashBasedTable.create(val);
-	}
-
-	/**
-	 * Returns the resulting environment for the given statement. The artificial zero value is
-	 * automatically stripped. TOP values are never returned.
-	 */
-	public Map<D, V> resultsAt(N stmt) {
-		// filter out the artificial zero-value
-		// no need to synchronize here as all threads are known to have terminated
-		return Maps.filterKeys(val.row(stmt), new Predicate<D>() {
-
-			public boolean apply(D val) {
-				return val != zeroValue;
-			}
-		});
-	}
-
-	/**
-	 * Factory method for this solver's thread-pool executor.
-	 */
-	protected CountingThreadPoolExecutor getExecutor() {
-		return new CountingThreadPoolExecutor(1, this.numThreads, 30, TimeUnit.SECONDS,
-				new LinkedBlockingQueue<Runnable>());
-	}
-
-	/**
-	 * Returns a String used to identify the output of this solver in debug mode. Subclasses can
-	 * overwrite this string to distinguish the output from different solvers.
-	 */
-	protected String getDebugName() {
-		return "";
-	}
-
-	public Set<M> getVisitedMethods() {
-		return visitedMethods;
-	}
-
-	public void printStats() {
-		if (logger.isDebugEnabled()) {
-			if (ffCache != null)
-				ffCache.printStats();
-			if (efCache != null)
-				efCache.printStats();
-		} else {
-			logger.info("No statistics were collected, as DEBUG is disabled.");
-		}
-	}
-
-	public class PathEdgeProcessingTask implements Runnable {
-		public final PathEdge<N, D> edge;
-
-		public PathEdgeProcessingTask(PathEdge<N, D> edge) {
-			this.edge = edge;
-		}
-
-		public void run() {
-			System.out.println("Processing edge " + edge);
-			if (icfg.isCallStmt(edge.getTarget())) {
-				processCall(edge);
-			} else {
-				// note that some statements, such as "throw" may be
-				// both an exit statement and a "normal" statement
-				if (icfg.isExitStmt(edge.getTarget())) {
-					processExit(edge);
-				}
-				if (!icfg.getSuccsOf(edge.getTarget()).isEmpty()) {
-					processNormalFlow(edge);
-				}
-			}
-		}
-	}
-
-	public class ValuePropagationTask implements Runnable {
-		private final Pair<N, D> nAndD;
-		private final D d1;
-
-		public ValuePropagationTask(D d1, Pair<N, D> nAndD) {
-			this.nAndD = nAndD;
-			this.d1 = d1;
-		}
-
-		public void run() {
-			N n = nAndD.getO1();
-			/*System.out.println("---------------------------------value propagation task-----------------------------------");
-			System.out.println("class of n " + n.getClass());
-			System.out.println("value of n " + n);
-			System.out.println("class of initialSeeds " + initialSeeds.getClass());
-			System.out.println("value of initialSeeds " + initialSeeds);
-			System.out.println("value of initialSeeds.containsKey(n) " + initialSeeds.containsKey(n));
-			System.out.println("---------------------------------value propagation task-----------------------------------");*/
-			if (icfg.isStartPoint(n) || initialSeeds.containsKey(n) || // our initial seeds are not
-					// necessarily method-start points
-					// but here they should be treated
-					// as such
-					unbalancedRetSites.contains(n)) { // the same also for unbalanced return sites in an
-				// unbalanced problem
-				propagateValueAtStart(nAndD, n);
-			}
-			if (icfg.isCallStmt(n)) {
-				propagateValueAtCall(d1, nAndD, n);
-			}
-		}
-	}
-
-	public class ValueComputationTask implements Runnable {
-		private final N[] values;
-		final int num;
-
-		public ValueComputationTask(N[] values, int num) {
-			this.values = values;
-			this.num = num;
-		}
-
-		public void run() {
-			int sectionSize = (int) Math.floor(values.length / numThreads) + numThreads;
-			for (int i = sectionSize * num; i < Math.min(sectionSize * (num + 1), values.length); i++) {
-				N n = values[i];
-				for (N sP : icfg.getStartPointsOf(icfg.getMethodOf(n))) {
-					Set<Cell<D, D, EdgeFunction<V>>> lookupByTarget;
-					lookupByTarget = jumpFn.lookupByTarget(n);
-					for (Cell<D, D, EdgeFunction<V>> sourceValTargetValAndFunction : lookupByTarget) {
-						D dPrime = sourceValTargetValAndFunction.getRowKey();
-						D d = sourceValTargetValAndFunction.getColumnKey();
-						EdgeFunction<V> fPrime = sourceValTargetValAndFunction.getValue();
-						synchronized (val) {
-							setVal(n, d, valueLattice.join(val(n, d), fPrime.computeTarget(val(sP, dPrime))));
-						}
-						flowFunctionApplicationCount++;
-					}
-				}
-			}
-		}
-	}
-
-}
-=======
-/*******************************************************************************
-
- * Copyright (c) 2012 Eric Bodden. Copyright (c) 2013 Tata Consultancy Services & Ecole
- * Polytechnique de Montreal All rights reserved. This program and the accompanying materials are
- * made available under the terms of the GNU Lesser Public License v2.1 which accompanies this
- * distribution, and is available at http://www.gnu.org/licenses/old-licenses/gpl-2.0.html
- * 
- * Contributors: Eric Bodden - initial API and implementation Marc-Andre Laverdiere-Papineau - Fixed
- * race condition
- ******************************************************************************/
-package heros.solver;
-
-
-import java.util.Collection;
-import java.util.Collections;
-import java.util.HashMap;
-import java.util.HashSet;
-import java.util.LinkedList;
-import java.util.Map;
-import java.util.Map.Entry;
-import java.util.Set;
-import java.util.concurrent.ConcurrentHashMap;
-import java.util.concurrent.LinkedBlockingQueue;
-import java.util.concurrent.TimeUnit;
-
-import org.slf4j.Logger;
-import org.slf4j.LoggerFactory;
-
-import com.google.common.base.Predicate;
-import com.google.common.cache.CacheBuilder;
-import com.google.common.collect.HashBasedTable;
-import com.google.common.collect.Maps;
-import com.google.common.collect.Sets;
-import com.google.common.collect.Table;
-import com.google.common.collect.Table.Cell;
-
-import heros.DontSynchronize;
-import heros.EdgeFunction;
-import heros.EdgeFunctionCache;
-import heros.EdgeFunctions;
-import heros.Flow;
-import heros.FlowFunction;
-import heros.FlowFunctionCache;
-import heros.FlowFunctions;
-import heros.IDETabulationProblem;
-import heros.InterproceduralCFG;
-import heros.JoinLattice;
-import heros.SynchronizedBy;
-import heros.ZeroedFlowFunctions;
-import heros.edgefunc.EdgeIdentity;
-
-
-/**
- * Solves the given {@link IDETabulationProblem} as described in the 1996 paper by Sagiv, Horwitz
- * and Reps. To solve the problem, call {@link #solve()}. Results can then be queried by using
- * {@link #resultAt(Object, Object)} and {@link #resultsAt(Object)}.
- * 
- * Note that this solver and its data structures internally use mostly
- * {@link java.util.LinkedHashSet}s instead of normal {@link HashSet}s to fix the iteration order as
- * much as possible. This is to produce, as much as possible, reproducible benchmarking results. We
- * have found that the iteration order can matter a lot in terms of speed.
- *
- * @param <N> The type of nodes in the interprocedural control-flow graph.
- * @param <D> The type of data-flow facts to be computed by the tabulation problem.
- * @param <M> The type of objects used to represent methods.
- * @param <V> The type of values to be computed along flow edges.
- * @param <I> The type of inter-procedural control-flow graph being used.
- */
-public class IDESolver<N, D, M, V, I extends InterproceduralCFG<N, M>> {
-
-  public static CacheBuilder<Object, Object> DEFAULT_CACHE_BUILDER =
-      CacheBuilder.newBuilder()
-          .initialCapacity(10000).softValues();
-
-  protected static final Logger logger = LoggerFactory.getLogger(IDESolver.class);
-
-  // enable with -Dorg.slf4j.simpleLogger.defaultLogLevel=trace
-  public static final boolean DEBUG = logger.isDebugEnabled();
-
-  protected final Scheduler worklist;
-
-  @DontSynchronize("only used by single thread")
-  protected int numThreads;
-
-  @SynchronizedBy("thread safe data structure, consistent locking when used")
-  protected final JumpFunctions<N, D, V> jumpFn;
-
-  @SynchronizedBy("thread safe data structure, only modified internally")
-  protected final I icfg;
-
-  // stores summaries that were queried before they were computed
-  // see CC 2010 paper by Naeem, Lhotak and Rodriguez
-  @SynchronizedBy("consistent lock on 'incoming'")
-  protected final Table<N, D, Table<N, D, EdgeFunction<V>>> endSummary = HashBasedTable.create();
-
-  // edges going along calls
-  // see CC 2010 paper by Naeem, Lhotak and Rodriguez
-  @SynchronizedBy("consistent lock on field")
-  protected final Table<N, D, Map<N, Set<Pair<D, D>>>> incoming = HashBasedTable.create();
-
-  // stores the return sites (inside callers) to which we have unbalanced returns
-  // if followReturnPastSeeds is enabled
-  @SynchronizedBy("use of ConcurrentHashMap")
-  protected final Set<N> unbalancedRetSites;
-  
-  protected final Set<M> visitedMethods = Sets.newHashSet();
-
-  @DontSynchronize("stateless")
-  protected final FlowFunctions<N, D, M> flowFunctions;
-
-  @DontSynchronize("stateless")
-  protected final EdgeFunctions<N, D, M, V> edgeFunctions;
-
-  @DontSynchronize("only used by single thread")
-  protected Map<N, Set<D>> initialSeeds;
-
-  @DontSynchronize("stateless")
-  protected final JoinLattice<V> valueLattice;
-
-  @DontSynchronize("stateless")
-  protected final EdgeFunction<V> allTop;
-  
-  @SynchronizedBy("consistent lock on field")
-  protected final Table<N, D, V> val = HashBasedTable.create();
-
-  @DontSynchronize("benign races")
-  public long flowFunctionApplicationCount;
-
-  @DontSynchronize("benign races")
-  public long flowFunctionConstructionCount;
-
-  @DontSynchronize("benign races")
-  public long propagationCount;
-
-  @DontSynchronize("benign races")
-  public long durationFlowFunctionConstruction;
-
-  @DontSynchronize("benign races")
-  public long durationFlowFunctionApplication;
-
-  @DontSynchronize("stateless")
-  protected final D zeroValue;
-
-  @DontSynchronize("readOnly")
-  protected final FlowFunctionCache<N, D, M> ffCache;
-
-  @DontSynchronize("readOnly")
-  protected final EdgeFunctionCache<N, D, M, V> efCache;
-
-  @DontSynchronize("readOnly")
-  protected final boolean followReturnsPastSeeds;
-
-  @DontSynchronize("readOnly")
-  protected final boolean computeValues;
-
-  private IDEDebugger<N, D, M, V, I> debugger;
-
-  private Flow<N,D,V> flows;
-  private final IPropagationController<N,D> propagationController;
-
-  /**
-   * Creates a solver for the given problem, which caches flow functions and edge functions. The
-   * solver must then be started by calling {@link #solve()}.
-   */
-  public IDESolver(IDETabulationProblem<N, D, M, V, I> tabulationProblem) {
-    this(tabulationProblem, DEFAULT_CACHE_BUILDER, DEFAULT_CACHE_BUILDER);
-  }
-
-  /**
-   * Creates a solver for the given problem, constructing caches with the given {@link CacheBuilder}
-   * . The solver must then be started by calling {@link #solve()}.
-   * 
-   * @param flowFunctionCacheBuilder A valid {@link CacheBuilder} or <code>null</code> if no caching
-   *        is to be used for flow functions.
-   * @param edgeFunctionCacheBuilder A valid {@link CacheBuilder} or <code>null</code> if no caching
-   *        is to be used for edge functions.
-   */
-  public IDESolver(IDETabulationProblem<N, D, M, V, I> tabulationProblem,
-      @SuppressWarnings("rawtypes") CacheBuilder flowFunctionCacheBuilder,
-      @SuppressWarnings("rawtypes") CacheBuilder edgeFunctionCacheBuilder) {
-    if (logger.isDebugEnabled()) {
-      if (flowFunctionCacheBuilder != null)
-        flowFunctionCacheBuilder = flowFunctionCacheBuilder.recordStats();
-      if (edgeFunctionCacheBuilder != null)
-        edgeFunctionCacheBuilder = edgeFunctionCacheBuilder.recordStats();
-    }
-    this.zeroValue = tabulationProblem.zeroValue();
-    this.icfg = tabulationProblem.interproceduralCFG();
-    FlowFunctions<N, D, M> flowFunctions = tabulationProblem.autoAddZero()
-        ? new ZeroedFlowFunctions<N, D, M>(tabulationProblem.flowFunctions(),
-            tabulationProblem.zeroValue())
-        : tabulationProblem.flowFunctions();
-    EdgeFunctions<N, D, M, V> edgeFunctions = tabulationProblem.edgeFunctions();
-    if (flowFunctionCacheBuilder != null) {
-      ffCache = new FlowFunctionCache<N, D, M>(flowFunctions, flowFunctionCacheBuilder);
-      flowFunctions = ffCache;
-    } else {
-      ffCache = null;
-    }
-    if (edgeFunctionCacheBuilder != null) {
-      efCache = new EdgeFunctionCache<N, D, M, V>(edgeFunctions, edgeFunctionCacheBuilder);
-      edgeFunctions = efCache;
-    } else {
-      efCache = null;
-    }
-    this.flowFunctions = flowFunctions;
-    this.edgeFunctions = edgeFunctions;
-    this.initialSeeds = tabulationProblem.initialSeeds();
-    this.unbalancedRetSites = Collections.newSetFromMap(new ConcurrentHashMap<N, Boolean>());
-    this.valueLattice = tabulationProblem.joinLattice();
-    this.allTop = tabulationProblem.allTopFunction();
-    this.flows = tabulationProblem.flowWrapper();
-    this.jumpFn = new JumpFunctions<N, D, V>(allTop);
-    this.followReturnsPastSeeds = tabulationProblem.followReturnsPastSeeds();
-    this.numThreads = Math.max(1, tabulationProblem.numThreads());
-    this.computeValues = tabulationProblem.computeValues();
-    this.debugger = tabulationProblem.getDebugger();
-    if(tabulationProblem.getScheduler() == null)
-    	this.worklist = new Scheduler();
-    else
-    	this.worklist = tabulationProblem.getScheduler();
-    this.propagationController = tabulationProblem.propagationController();
-    
-  }
-
-
-  /**
-   * Schedules the processing of initial seeds, initiating the analysis. Clients should only call
-   * this methods if performing synchronization on their own. Normally, {@link #solve()} should be
-   * called instead.
-   */
-  protected void submitInitialSeeds() {
-    for (Entry<N, Set<D>> seed : initialSeeds.entrySet()) {
-      N startPoint = seed.getKey();
-      for (D val : seed.getValue()) {
-        propagate(zeroValue, startPoint, val, EdgeIdentity.<V>v(), null, false);
-      }
-      jumpFn.addFunction(zeroValue, startPoint, zeroValue, EdgeIdentity.<V>v());
-    }
-  }
-
-
-  /**
-   * Runs execution, re-throwing exceptions that might be thrown during its execution.
-   */
-  public void runExecutorAndAwaitCompletion() {
-	  worklist.awaitExecution();
-  }
-
-  /**
-   * Dispatch the processing of a given edge. It may be executed in a different thread.
-   * 
-   * @param edge the edge to process
-   */
-  protected void scheduleEdgeProcessing(PathEdge<N, D> edge) {
-    worklist.add(new PathEdgeProcessingTask(edge));
-    propagationCount++;
-  }
-
-  /**
-   * Dispatch the processing of a given value. It may be executed in a different thread.
-   * 
-   * @param vpt
-   */
-  protected void scheduleValueProcessing(ValuePropagationTask vpt) {
-    // If the executor has been killed, there is little point
-    // in submitting new tasks
-    worklist.add(vpt);
-  }
-
-  /**
-   * Dispatch the computation of a given value. It may be executed in a different thread.
-   * 
-   * @param task
-   */
-  protected void scheduleValueComputationTask(ValueComputationTask task) {
-    worklist.add(task);
-  }
-
-/**
- * Runs the solver on the configured problem. This can take some time.
- */
-public void solve() {		
-	submitInitialSeeds();
-	runExecutorAndAwaitCompletion();
-}
-  /**
-   * Lines 13-20 of the algorithm; processing a call site in the caller's context.
-   * 
-   * For each possible callee, registers incoming call edges. Also propagates call-to-return flows
-   * and summarized callee flows within the caller.
-   * 
-   * @param edge an edge whose target node resembles a method call
-   */
-  private void processCall(PathEdge<N, D> edge) {
-    final D d1 = edge.factAtSource();
-    final N n = edge.getTarget(); // a call node; line 14...
-
-
-    final D d2 = edge.factAtTarget();
-    EdgeFunction<V> f = jumpFunction(edge);
-    logger.trace("Processing call to {} and func {}", edge,f);
-    Collection<N> returnSiteNs = icfg.getReturnSitesOfCallAt(n);
-
-    // for each possible callee
-    Collection<M> callees = icfg.getCalleesOfCallAt(n);
-    for (M sCalledProcN : callees) { // still line 14
-
-      // compute the call-flow function
-      FlowFunction<D> function = flowFunctions.getCallFlowFunction(d1, n, sCalledProcN);
-      flowFunctionConstructionCount++;
-      Set<D> res = computeCallFlowFunction(function, d1, d2);
-
-      // for each callee's start point(s)
-      Collection<N> startPointsOf = icfg.getStartPointsOf(sCalledProcN);
-      for (N sP : startPointsOf) {
-        // for each result node of the call-flow function
-        for (D d3 : res) {
-          // create initial self-loop
-          propagate(d3, sP, d3, EdgeIdentity.<V>v(), n, false); // line 15
-          debugger.callFlow(n, d2, sP, d3);
-          // register the fact that <sp,d3> has an incoming edge from <n,d2>
-          Set<Cell<N, D, EdgeFunction<V>>> endSumm;
-          synchronized (incoming) {
-            // line 15.1 of Naeem/Lhotak/Rodriguez
-            addIncoming(sP, d3, n, d2, d1);
-            // line 15.2, copy to avoid concurrent modification exceptions by other threads
-            endSumm = new HashSet<Table.Cell<N, D, EdgeFunction<V>>>(endSummary(sP, d3));
-          }
-
-          // still line 15.2 of Naeem/Lhotak/Rodriguez
-          // for each already-queried exit value <eP,d4> reachable from <sP,d3>,
-          // create new caller-side jump functions to the return sites
-          // because we have observed a potentially new incoming edge into <sP,d3>
-          for (Cell<N, D, EdgeFunction<V>> entry : endSumm) {
-            N eP = entry.getRowKey();
-            D d4 = entry.getColumnKey();
-            EdgeFunction<V> fCalleeSummary = entry.getValue();
-            // for each return site
-            for (N retSiteN : returnSiteNs) {
-              // compute return-flow function
-              FlowFunction<D> retFunction =
-                  flowFunctions.getReturnFlowFunction(d1, d3, n, d2, sCalledProcN, eP, retSiteN);
-              flowFunctionConstructionCount++;
-              // for each target value of the function
-              for (D d5 : computeReturnFlowFunction(retFunction, d3, d4, n,
-                  Collections.singleton(new Pair<D, D>(d2, d1)))) {
-                // update the caller-side summary function
-                EdgeFunction<V> f4 = edgeFunctions.getCallEdgeFunction(d1, n, d2, sCalledProcN, d3);
-                EdgeFunction<V> f5 =
-                    edgeFunctions.getReturnEdgeFunction(d1, n, sCalledProcN, eP, d4, retSiteN, d5);
-
-                EdgeFunction<V> fPrime = f4.composeWith(fCalleeSummary).composeWith(f5);
-                logger.debug("COMPOSE {} with {} and then the result with {} is {}", f4,
-                    fCalleeSummary, f5, fPrime);
-                D d5_restoredCtx = restoreContextOnReturnedFact(d2, d5);
-                EdgeFunction<V> edgefunc = f.composeWith(fPrime);
-                if(!fPrime.equalTo(EdgeIdentity.<V>v()))
-                	flows.nonIdentityReturnFlow(eP, d2, n, d5_restoredCtx, retSiteN, d1,edgefunc);
-                propagate(d1, retSiteN, d5_restoredCtx,edgefunc , n, false);
-                debugger.returnFlow(eP, d4, retSiteN, d5_restoredCtx);
-              }
-            }
-          }
-        }
-      }
-    }
-    // line 17-19 of Naeem/Lhotak/Rodriguez
-    // process intra-procedural flows along call-to-return flow functions
-    for (N returnSiteN : returnSiteNs) {
-      FlowFunction<D> callToReturnFlowFunction =
-          flowFunctions.getCallToReturnFlowFunction(d1, n, returnSiteN, !callees.isEmpty());
-      flowFunctionConstructionCount++;
-      for (D d3 : computeCallToReturnFlowFunction(callToReturnFlowFunction, d1, d2)) {
-        EdgeFunction<V> edgeFnE =
-            edgeFunctions.getCallToReturnEdgeFunction(d1, n, d2, returnSiteN, d3);
-
-        if(!edgeFnE.equalTo(EdgeIdentity.<V>v()))
-        	flows.nonIdentityCallToReturnFlow(d2, n, d3, returnSiteN, d1,f.composeWith(edgeFnE));
-        propagate(d1, returnSiteN, d3, f.composeWith(edgeFnE), n, false);
-        debugger.callToReturn(n, d2, returnSiteN, d3);
-      }
-    }
-  }
-
-  /**
-   * Computes the call flow function for the given call-site abstraction
-   * 
-   * @param callFlowFunction The call flow function to compute
-   * @param d1 The abstraction at the current method's start node.
-   * @param d2 The abstraction at the call site
-   * @return The set of caller-side abstractions at the callee's start node
-   */
-  protected Set<D> computeCallFlowFunction(FlowFunction<D> callFlowFunction, D d1, D d2) {
-    return callFlowFunction.computeTargets(d2);
-  }
-
-  /**
-   * Computes the call-to-return flow function for the given call-site abstraction
-   * 
-   * @param callToReturnFlowFunction The call-to-return flow function to compute
-   * @param d1 The abstraction at the current method's start node.
-   * @param d2 The abstraction at the call site
-   * @return The set of caller-side abstractions at the return site
-   */
-  protected Set<D> computeCallToReturnFlowFunction(FlowFunction<D> callToReturnFlowFunction, D d1,
-      D d2) {
-    return callToReturnFlowFunction.computeTargets(d2);
-  }
-
-  /**
-   * Lines 21-32 of the algorithm.
-   * 
-   * Stores callee-side summaries. Also, at the side of the caller, propagates intra-procedural
-   * flows to return sites using those newly computed summaries.
-   * 
-   * @param edge an edge whose target node resembles a method exits
-   */
-  protected void processExit(PathEdge<N, D> edge) {
-    final N n = edge.getTarget(); // an exit node; line 21...
-    EdgeFunction<V> f = jumpFunction(edge);
-    M methodThatNeedsSummary = icfg.getMethodOf(n);
-    debugger.addSummary(methodThatNeedsSummary, edge);
-    final D d1 = edge.factAtSource();
-    final D d2 = edge.factAtTarget();
-
-    // for each of the method's start points, determine incoming calls
-    Collection<N> startPointsOf = icfg.getStartPointsOf(methodThatNeedsSummary);
-    Map<N, Set<Pair<D, D>>> inc = new HashMap<N, Set<Pair<D, D>>>();
-    for (N sP : startPointsOf) {
-      // line 21.1 of Naeem/Lhotak/Rodriguez
-
-      // register end-summary
-      synchronized (incoming) {
-        addEndSummary(sP, d1, n, d2, f);
-        // copy to avoid concurrent modification exceptions by other threads
-        for (Entry<N, Set<Pair<D, D>>> entry : incoming(d1, sP).entrySet())
-          inc.put(entry.getKey(), new HashSet<Pair<D, D>>(entry.getValue()));
-      }
-    }
-
-    // for each incoming call edge already processed
-    // (see processCall(..))
-    for (Entry<N, Set<Pair<D, D>>> entry : inc.entrySet()) {
-      // line 22
-      N c = entry.getKey();
-      // for each return site
-      for (N retSiteC : icfg.getReturnSitesOfCallAt(c)) {
-        // compute return-flow function
-        // for each incoming-call value
-        for (Pair<D, D> d4andCallerD1 : entry.getValue()) {
-          D d4 = d4andCallerD1.getO1();
-          D callerD1 = d4andCallerD1.getO2();
-          FlowFunction<D> retFunction = flowFunctions.getReturnFlowFunction(callerD1, d1, c, d4,
-              methodThatNeedsSummary, n, retSiteC);
-          flowFunctionConstructionCount++;
-          Set<D> targets = computeReturnFlowFunction(retFunction, d1, d2, c, entry.getValue());
-          // for each target value at the return site
-          // line 23
-          for (D d5 : targets) {
-            // compute composed function
-            EdgeFunction<V> f4 =
-                edgeFunctions.getCallEdgeFunction(callerD1, c, d4, icfg.getMethodOf(n), d1);
-            EdgeFunction<V> f5 = edgeFunctions.getReturnEdgeFunction(callerD1, c,
-                icfg.getMethodOf(n), n, d2, retSiteC, d5);
-            EdgeFunction<V> fPrime = f4.composeWith(f).composeWith(f5);
-
-            // for each jump function coming into the call, propagate to return site using the
-            // composed function
-            synchronized (jumpFn) { // some other thread might change jumpFn on the way
-              for (Map.Entry<D, EdgeFunction<V>> valAndFunc : jumpFn.reverseLookup(c, d4)
-                  .entrySet()) {
-                EdgeFunction<V> f3 = valAndFunc.getValue();
-                if (!f3.equalTo(allTop)) {
-                  D d3 = valAndFunc.getKey();
-                  D d5_restoredCtx = restoreContextOnReturnedFact(d4, d5);
-                  debugger.returnFlow(n, d2, retSiteC, d5_restoredCtx);
-                  EdgeFunction<V> edgefunc = f3.composeWith(fPrime);
-                  if(!fPrime.equalTo(EdgeIdentity.<V>v()))
-                     flows.nonIdentityReturnFlow(n,d2, c, d5, retSiteC, d3,edgefunc);
-                  propagate(d3, retSiteC, d5_restoredCtx, edgefunc, c, false);
-                }
-              }
-            }
-          }
-        }
-      }
-    }
-
-    // handling for unbalanced problems where we return out of a method with a fact for which we
-    // have no incoming flow
-    // note: we propagate that way only values that originate from ZERO, as conditionally generated
-    // values should only
-    // be propagated into callers that have an incoming edge for this condition
-    if (followReturnsPastSeeds && inc.isEmpty() && d1.equals(zeroValue)) {
-      // only propagate up if we
-      Collection<N> callers = icfg.getCallersOf(methodThatNeedsSummary);
-      for (N c : callers) {
-        for (N retSiteC : icfg.getReturnSitesOfCallAt(c)) {
-          FlowFunction<D> retFunction = flowFunctions.getReturnFlowFunction(zeroValue,zeroValue, c, zeroValue,
-              methodThatNeedsSummary, n, retSiteC);
-          flowFunctionConstructionCount++;
-          Set<D> targets = computeReturnFlowFunction(retFunction, d1, d2, c,
-              Collections.singleton(new Pair<D, D>(zeroValue, zeroValue)));
-          for (D d5 : targets) {
-            EdgeFunction<V> f5 = edgeFunctions.getReturnEdgeFunction(zeroValue, c,
-                icfg.getMethodOf(n), n, d2, retSiteC, d5);
-            propagateUnbalancedReturnFlow(retSiteC, d5, f.composeWith(f5), c);
-            debugger.returnFlow(n, d2, retSiteC, d5);
-            // register for value processing (2nd IDE phase)
-            unbalancedRetSites.add(retSiteC);
-          }
-        }
-      }
-      // in cases where there are no callers, the return statement would normally not be processed
-      // at all;
-      // this might be undesirable if the flow function has a side effect such as registering a
-      // taint;
-      // instead we thus call the return flow function will a null caller
-      if (callers.isEmpty()) {
-        FlowFunction<D> retFunction = flowFunctions.getReturnFlowFunction(zeroValue,zeroValue, null,
-            zeroValue, methodThatNeedsSummary, n, null);
-        flowFunctionConstructionCount++;
-        retFunction.computeTargets(d2);
-      }
-    }
-  }
-
-  protected void propagateUnbalancedReturnFlow(N retSiteC, D targetVal,
-      EdgeFunction<V> edgeFunction, N relatedCallSite) {
-    propagate(zeroValue, retSiteC, targetVal, edgeFunction, relatedCallSite, true);
-  }
-
-  /**
-   * This method will be called for each incoming edge and can be used to transfer knowledge from
-   * the calling edge to the returning edge, without affecting the summary edges at the callee.
-   * 
-   * @param d4 Fact stored with the incoming edge, i.e., present at the caller side
-   * @param d5 Fact that originally should be propagated to the caller.
-   * @return Fact that will be propagated to the caller.
-   */
-  @SuppressWarnings("unchecked")
-  protected D restoreContextOnReturnedFact(D d4, D d5) {
-    if (d5 instanceof LinkedNode) {
-      ((LinkedNode<D>) d5).setCallingContext(d4);
-    }
-    if (d5 instanceof JoinHandlingNode) {
-      ((JoinHandlingNode<D>) d5).setCallingContext(d4);
-    }
-    return d5;
-  }
-
-  /**
-   * Computes the return flow function for the given set of caller-side abstractions.
-   * 
-   * @param retFunction The return flow function to compute
-   * @param d1 The abstraction at the beginning of the callee
-   * @param d2 The abstraction at the exit node in the callee
-   * @param callSite The call site
-   * @param callerSideDs The abstractions at the call site
-   * @return The set of caller-side abstractions at the return site
-   */
-  protected Set<D> computeReturnFlowFunction(FlowFunction<D> retFunction, D d1, D d2, N callSite,
-      Set<Pair<D, D>> callerSideDs) {
-    return retFunction.computeTargets(d2);
-  }
-
-  /**
-   * Lines 33-37 of the algorithm. Simply propagate normal, intra-procedural flows.
-   * 
-   * @param edge
-   */
-  private void processNormalFlow(PathEdge<N, D> edge) {
-    final D d1 = edge.factAtSource();
-    final N n = edge.getTarget();
-    final D d2 = edge.factAtTarget();
-
-    EdgeFunction<V> f = jumpFunction(edge);
-    for (N m : icfg.getSuccsOf(n)) {
-      FlowFunction<D> flowFunction = flowFunctions.getNormalFlowFunction(d1, n, m);
-      flowFunctionConstructionCount++;
-      Set<D> res = computeNormalFlowFunction(flowFunction, d1, d2);
-      for (D d3 : res) {
-        EdgeFunction<V> fprime =
-            f.composeWith(edgeFunctions.getNormalEdgeFunction(d1, n, d2, m, d3));
-        propagate(d1, m, d3, fprime, null, false);
-        debugger.normalFlow(n, d2, m, d3);
-      }
-    }
-  }
-
-  /**
-   * Computes the normal flow function for the given set of start and end abstractions-
-   * 
-   * @param flowFunction The normal flow function to compute
-   * @param d1 The abstraction at the method's start node
-   * @param d1 The abstraction at the current node
-   * @return The set of abstractions at the successor node
-   */
-  protected Set<D> computeNormalFlowFunction(FlowFunction<D> flowFunction, D d1, D d2) {
-    return flowFunction.computeTargets(d2);
-  }
-
-  /**
-   * Propagates the flow further down the exploded super graph, merging any edge function that might
-   * already have been computed for targetVal at target.
-   * 
-   * @param sourceVal the source value of the propagated summary edge
-   * @param target the target statement
-   * @param targetVal the target value at the target statement
-   * @param f the new edge function computed from (s0,sourceVal) to (target,targetVal)
-   * @param relatedCallSite for call and return flows the related call statement, <code>null</code>
-   *        otherwise (this value is not used within this implementation but may be useful for
-   *        subclasses of {@link IDESolver})
-   * @param isUnbalancedReturn <code>true</code> if this edge is propagating an unbalanced return
-   *        (this value is not used within this implementation but may be useful for subclasses of
-   *        {@link IDESolver})
-   */
-  protected void propagate(D sourceVal, N target, D targetVal, EdgeFunction<V> f,
-      /* deliberately exposed to clients */ N relatedCallSite,
-      /* deliberately exposed to clients */ boolean isUnbalancedReturn) {
-	  if(!propagationController.continuePropagate(sourceVal, target, targetVal))
-		  return;
-    EdgeFunction<V> jumpFnE;
-    EdgeFunction<V> fPrime;
-    boolean newFunction;
-    synchronized (jumpFn) {
-      jumpFnE = jumpFn.reverseLookup(target, targetVal).get(sourceVal);
-      // if(jumpFnE==null) jumpFnE = allTop; //JumpFn is initialized to all-top (see line [2] in
-      // SRH96 paper)
-      fPrime = (jumpFnE == null ? f : jumpFnE.joinWith(f));
-      newFunction = !fPrime.equalTo(jumpFnE) && !fPrime.equalTo(allTop);
-      if (newFunction) {
-        jumpFn.addFunction(sourceVal, target, targetVal, fPrime);
-      }
-    }
-    if (newFunction) {
-      PathEdge<N, D> edge = new PathEdge<N, D>(sourceVal, target, targetVal);
-      scheduleEdgeProcessing(edge);
-      visitedMethods.add( icfg.getMethodOf(target));
-      if (targetVal != zeroValue) {
-        logger.trace("{} - EDGE: <{},{}> -> <{},{}> - {}", getDebugName(), icfg.getMethodOf(target),
-            sourceVal, target, targetVal, fPrime);
-      }
-    } else{
-    	logger.trace("End of Propagation {} - EDGE: <{},{}> -> <{},{}> - {}", getDebugName(), icfg.getMethodOf(target),
-    	        sourceVal, target, targetVal, fPrime);
-    }
-  }
-
-
-  /**
-   * Computes the final values for edge functions.
-   */
-  private void computeValues() {
-    computeValues(initialSeeds);
-  }
-
-  public void computeValues(Map<N, Set<D>> allSeeds) {
-    this.initialSeeds = allSeeds;
-    // Phase II(i)
-    logger.debug("Computing the final values for the edge functions");
-    // add caller seeds to initial seeds in an unbalanced problem
-    for (N unbalancedRetSite : unbalancedRetSites) {
-      Set<D> seeds = allSeeds.get(unbalancedRetSite);
-      if (seeds == null) {
-        seeds = new HashSet<D>();
-        allSeeds.put(unbalancedRetSite, seeds);
-      }
-      seeds.add(zeroValue);
-    }
-    // do processing
-    for (Entry<N, Set<D>> seed : allSeeds.entrySet()) {
-      N startPoint = seed.getKey();
-      for (D val : seed.getValue()) {
-        setVal(startPoint, val, valueLattice.bottomElement());
-        Pair<N, D> superGraphNode = new Pair<N, D>(startPoint, val);
-        scheduleValueProcessing(new ValuePropagationTask(val, superGraphNode));
-      }
-    }
-    logger.debug("Computed the final values of the edge functions");
-    // await termination of tasks
-    runExecutorAndAwaitCompletion();
-
-    // Phase II(ii)
-    // we create an array of all nodes and then dispatch fractions of this array to multiple threads
-    Set<N> allNonCallStartNodes = icfg.allNonCallStartNodes();
-    @SuppressWarnings("unchecked")
-    N[] nonCallStartNodesArray = (N[]) new Object[allNonCallStartNodes.size()];
-    int i = 0;
-    for (N n : allNonCallStartNodes) {
-      nonCallStartNodesArray[i] = n;
-      i++;
-    }
-    // No need to keep track of the number of tasks scheduled here, since we call shutdown
-    for (int t = 0; t < numThreads; t++) {
-      ValueComputationTask task = new ValueComputationTask(nonCallStartNodesArray, t);
-      scheduleValueComputationTask(task);
-    }
-    // await termination of tasks
-    runExecutorAndAwaitCompletion();
-  }
-
-  private void propagateValueAtStart(Pair<N, D> nAndD, N n) {
-    D d = nAndD.getO2();
-    M p = icfg.getMethodOf(n);
-    for (N c : icfg.getCallsFromWithin(p)) {
-      Set<Entry<D, EdgeFunction<V>>> entries;
-      synchronized (jumpFn) {
-        entries = jumpFn.forwardLookup(d, c).entrySet();
-        for (Map.Entry<D, EdgeFunction<V>> dPAndFP : entries) {
-          D dPrime = dPAndFP.getKey();
-          EdgeFunction<V> fPrime = dPAndFP.getValue();
-          N sP = n;
-          propagateValue(dPrime, c, dPrime, fPrime.computeTarget(val(sP, d)));
-          flowFunctionApplicationCount++;
-        }
-      }
-    }
-  }
-
-  private void propagateValueAtCall(D d1, Pair<N, D> nAndD, N n) {
-    D d = nAndD.getO2();
-    for (M q : icfg.getCalleesOfCallAt(n)) {
-      FlowFunction<D> callFlowFunction = flowFunctions.getCallFlowFunction(d1, n, q);
-      flowFunctionConstructionCount++;
-      for (D dPrime : callFlowFunction.computeTargets(d)) {
-        EdgeFunction<V> edgeFn = edgeFunctions.getCallEdgeFunction(d1, n, d, q, dPrime);
-        for (N startPoint : icfg.getStartPointsOf(q)) {
-          propagateValue(d1, startPoint, dPrime, edgeFn.computeTarget(val(n, d)));
-          flowFunctionApplicationCount++;
-        }
-      }
-    }
-  }
-
-  private void propagateValue(D d1, N nHashN, D nHashD, V v) {
-    synchronized (val) {
-      V valNHash = val(nHashN, nHashD);
-      V vPrime = valueLattice.join(valNHash, v);
-      if (!vPrime.equals(valNHash)) {
-        setVal(nHashN, nHashD, vPrime);
-        scheduleValueProcessing(new ValuePropagationTask(d1, new Pair<N, D>(nHashN, nHashD)));
-      }
-    }
-  }
-
-  private V val(N nHashN, D nHashD) {
-    V l;
-    synchronized (val) {
-      l = val.get(nHashN, nHashD);
-    }
-    if (l == null)
-      return valueLattice.topElement(); // implicitly initialized to top; see line [1] of Fig. 7 in
-                                        // SRH96 paper
-    else
-      return l;
-  }
-
-  public void setVal(N nHashN, D nHashD, V l) {
-    // TOP is the implicit default value which we do not need to store.
-    synchronized (val) {
-      if (l == valueLattice.topElement()) // do not store top values
-        val.remove(nHashN, nHashD);
-      else
-        val.put(nHashN, nHashD, l);
-    }
-    debugger.setValue(nHashN, nHashD, l);
-    logger.debug("VALUE: {} {} {} {}", icfg.getMethodOf(nHashN), nHashN, nHashD, l);
-  }
-
-  private EdgeFunction<V> jumpFunction(PathEdge<N, D> edge) {
-    synchronized (jumpFn) {
-      EdgeFunction<V> function =
-          jumpFn.forwardLookup(edge.factAtSource(), edge.getTarget()).get(edge.factAtTarget());
-      if (function == null) {
-        return allTop;
-      } // JumpFn initialized to all-top, see line [2] in SRH96 paper
-      return function;
-    }
-  }
-
-  protected Set<Cell<N, D, EdgeFunction<V>>> endSummary(N sP, D d3) {
-    Table<N, D, EdgeFunction<V>> map = endSummary.get(sP, d3);
-    if (map == null)
-      return Collections.emptySet();
-    return map.cellSet();
-  }
-
-  private void addEndSummary(N sP, D d1, N eP, D d2, EdgeFunction<V> f) {
-    Table<N, D, EdgeFunction<V>> summaries = endSummary.get(sP, d1);
-    if (summaries == null) {
-      summaries = HashBasedTable.create();
-      endSummary.put(sP, d1, summaries);
-    }
-    // note: at this point we don't need to join with a potential previous f
-    // because f is a jump function, which is already properly joined
-    // within propagate(..)
-    summaries.put(eP, d2, f);
-    logger.debug("ADDING SUMMARY {}: <{},{}>-><{},{}> V: {}", icfg.getMethodOf(sP), sP, d1, eP, d2,
-        f);
-  }
-
-  public Map<N, Set<Pair<D, D>>> incoming(D d1, N sP) {
-    synchronized (incoming) {
-      Map<N, Set<Pair<D, D>>> map = incoming.get(sP, d1);
-      if (map == null)
-        return Collections.emptyMap();
-      return map;
-    }
-  }
-
-  protected void addIncoming(N sP, D d3, N n, D d2, D d1) {
-    synchronized (incoming) {
-      Map<N, Set<Pair<D, D>>> summaries = incoming.get(sP, d3);
-      if (summaries == null) {
-        summaries = new HashMap<N, Set<Pair<D, D>>>();
-        incoming.put(sP, d3, summaries);
-      }
-      Set<Pair<D, D>> set = summaries.get(n);
-      if (set == null) {
-        set = new HashSet<Pair<D, D>>();
-        summaries.put(n, set);
-      }
-      set.add(new Pair<D, D>(d2, d1));
-    }
-  }
-
-  /**
-   * Returns the V-type result for the given value at the given statement. TOP values are never
-   * returned.
-   */
-  public V resultAt(N stmt, D value) {
-    // no need to synchronize here as all threads are known to have terminated
-    return val.get(stmt, value);
-  }
-
-  public HashBasedTable<N, D, V> results(){
-	  HashBasedTable<N, D, V> res = HashBasedTable.create();
-	  for(Cell<N,D,V> cell : val.cellSet()){
-		  if(!cell.getColumnKey().equals(zeroValue))
-			  res.put(cell.getRowKey(), cell.getColumnKey(), cell.getValue());
-	  }
-	  return res;
-  }
-  
-  /**
-   * Returns the resulting environment for the given statement. The artificial zero value is
-   * automatically stripped. TOP values are never returned.
-   */
-  public Map<D, V> resultsAt(N stmt) {
-    // filter out the artificial zero-value
-    // no need to synchronize here as all threads are known to have terminated
-    return Maps.filterKeys(val.row(stmt), new Predicate<D>() {
-
-      public boolean apply(D val) {
-        return val != zeroValue;
-      }
-    });
-  }
-
-  /**
-   * Factory method for this solver's thread-pool executor.
-   */
-  protected CountingThreadPoolExecutor getExecutor() {
-    return new CountingThreadPoolExecutor(1, this.numThreads, 30, TimeUnit.SECONDS,
-        new LinkedBlockingQueue<Runnable>());
-  }
-
-  /**
-   * Returns a String used to identify the output of this solver in debug mode. Subclasses can
-   * overwrite this string to distinguish the output from different solvers.
-   */
-  protected String getDebugName() {
-    return "";
-  }
-  
-  public Set<M> getVisitedMethods() {
-	return visitedMethods;
-  }
-
-  public void printStats() {
-    if (logger.isDebugEnabled()) {
-      if (ffCache != null)
-        ffCache.printStats();
-      if (efCache != null)
-        efCache.printStats();
-    } else {
-      logger.info("No statistics were collected, as DEBUG is disabled.");
-    }
-  }
-
-  public class PathEdgeProcessingTask implements Runnable {
-    public final PathEdge<N, D> edge;
-
-    public PathEdgeProcessingTask(PathEdge<N, D> edge) {
-      this.edge = edge;
-    }
-
-    public void run() {
-      if (icfg.isCallStmt(edge.getTarget())) {
-        processCall(edge);
-      } else {
-        // note that some statements, such as "throw" may be
-        // both an exit statement and a "normal" statement
-        if (icfg.isExitStmt(edge.getTarget())) {
-          processExit(edge);
-        }
-        if (!icfg.getSuccsOf(edge.getTarget()).isEmpty()) {
-          processNormalFlow(edge);
-        }
-      }
-    }
-  }
-
-  public class ValuePropagationTask implements Runnable {
-    private final Pair<N, D> nAndD;
-    private final D d1;
-
-    public ValuePropagationTask(D d1, Pair<N, D> nAndD) {
-      this.nAndD = nAndD;
-      this.d1 = d1;
-    }
-
-    public void run() {
-      N n = nAndD.getO1();
-      if (icfg.isStartPoint(n) || initialSeeds.containsKey(n) || // our initial seeds are not
-                                                                 // necessarily method-start points
-                                                                 // but here they should be treated
-                                                                 // as such
-          unbalancedRetSites.contains(n)) { // the same also for unbalanced return sites in an
-                                            // unbalanced problem
-        propagateValueAtStart(nAndD, n);
-      }
-      if (icfg.isCallStmt(n)) {
-        propagateValueAtCall(d1, nAndD, n);
-      }
-    }
-  }
-
-  public class ValueComputationTask implements Runnable {
-    private final N[] values;
-    final int num;
-
-    public ValueComputationTask(N[] values, int num) {
-      this.values = values;
-      this.num = num;
-    }
-
-    public void run() {
-      int sectionSize = (int) Math.floor(values.length / numThreads) + numThreads;
-      for (int i = sectionSize * num; i < Math.min(sectionSize * (num + 1), values.length); i++) {
-        N n = values[i];
-        for (N sP : icfg.getStartPointsOf(icfg.getMethodOf(n))) {
-          Set<Cell<D, D, EdgeFunction<V>>> lookupByTarget;
-          lookupByTarget = jumpFn.lookupByTarget(n);
-          for (Cell<D, D, EdgeFunction<V>> sourceValTargetValAndFunction : lookupByTarget) {
-            D dPrime = sourceValTargetValAndFunction.getRowKey();
-            D d = sourceValTargetValAndFunction.getColumnKey();
-            EdgeFunction<V> fPrime = sourceValTargetValAndFunction.getValue();
-            synchronized (val) {
-              setVal(n, d, valueLattice.join(val(n, d), fPrime.computeTarget(val(sP, dPrime))));
-            }
-            flowFunctionApplicationCount++;
-          }
-        }
-      }
-    }
-  }
-
-}
->>>>>>> 29e91b74
+/*******************************************************************************
+
+ * Copyright (c) 2012 Eric Bodden. Copyright (c) 2013 Tata Consultancy Services & Ecole
+ * Polytechnique de Montreal All rights reserved. This program and the accompanying materials are
+ * made available under the terms of the GNU Lesser Public License v2.1 which accompanies this
+ * distribution, and is available at http://www.gnu.org/licenses/old-licenses/gpl-2.0.html
+ * 
+ * Contributors: Eric Bodden - initial API and implementation Marc-Andre Laverdiere-Papineau - Fixed
+ * race condition
+ ******************************************************************************/
+package heros.solver;
+
+
+import java.util.Collection;
+import java.util.Collections;
+import java.util.HashMap;
+import java.util.HashSet;
+import java.util.Map;
+import java.util.Map.Entry;
+import java.util.Set;
+import java.util.concurrent.ConcurrentHashMap;
+import java.util.concurrent.LinkedBlockingQueue;
+import java.util.concurrent.TimeUnit;
+
+import org.slf4j.Logger;
+import org.slf4j.LoggerFactory;
+
+import com.google.common.base.Predicate;
+import com.google.common.cache.CacheBuilder;
+import com.google.common.collect.HashBasedTable;
+import com.google.common.collect.Maps;
+import com.google.common.collect.Sets;
+import com.google.common.collect.Table;
+import com.google.common.collect.Table.Cell;
+
+import heros.DontSynchronize;
+import heros.EdgeFunction;
+import heros.EdgeFunctionCache;
+import heros.EdgeFunctions;
+import heros.Flow;
+import heros.FlowFunction;
+import heros.FlowFunctionCache;
+import heros.FlowFunctions;
+import heros.IDETabulationProblem;
+import heros.InterproceduralCFG;
+import heros.JoinLattice;
+import heros.SynchronizedBy;
+import heros.ZeroedFlowFunctions;
+import heros.edgefunc.EdgeIdentity;
+
+
+/**
+ * Solves the given {@link IDETabulationProblem} as described in the 1996 paper by Sagiv, Horwitz
+ * and Reps. To solve the problem, call {@link #solve()}. Results can then be queried by using
+ * {@link #resultAt(Object, Object)} and {@link #resultsAt(Object)}.
+ * 
+ * Note that this solver and its data structures internally use mostly
+ * {@link java.util.LinkedHashSet}s instead of normal {@link HashSet}s to fix the iteration order as
+ * much as possible. This is to produce, as much as possible, reproducible benchmarking results. We
+ * have found that the iteration order can matter a lot in terms of speed.
+ *
+ * @param <N> The type of nodes in the interprocedural control-flow graph.
+ * @param <D> The type of data-flow facts to be computed by the tabulation problem.
+ * @param <M> The type of objects used to represent methods.
+ * @param <V> The type of values to be computed along flow edges.
+ * @param <I> The type of inter-procedural control-flow graph being used.
+ */
+public class IDESolver<N, D, M, V, I extends InterproceduralCFG<N, M>> {
+
+	public static CacheBuilder<Object, Object> DEFAULT_CACHE_BUILDER =
+			CacheBuilder.newBuilder()
+			.initialCapacity(10000).softValues();
+
+	protected static final Logger logger = LoggerFactory.getLogger(IDESolver.class);
+
+	// enable with -Dorg.slf4j.simpleLogger.defaultLogLevel=trace
+	public static final boolean DEBUG = logger.isDebugEnabled();
+
+	protected final Scheduler worklist;
+
+	@DontSynchronize("only used by single thread")
+	protected int numThreads;
+
+	@SynchronizedBy("thread safe data structure, consistent locking when used")
+	protected final JumpFunctions<N, D, V> jumpFn;
+
+	@SynchronizedBy("thread safe data structure, only modified internally")
+	protected final I icfg;
+
+	// stores summaries that were queried before they were computed
+	// see CC 2010 paper by Naeem, Lhotak and Rodriguez
+	@SynchronizedBy("consistent lock on 'incoming'")
+	protected final Table<N, D, Table<N, D, EdgeFunction<V>>> endSummary = HashBasedTable.create();
+
+	// edges going along calls
+	// see CC 2010 paper by Naeem, Lhotak and Rodriguez
+	@SynchronizedBy("consistent lock on field")
+	protected final Table<N, D, Map<N, Set<Pair<D, D>>>> incoming = HashBasedTable.create();
+
+	// stores the return sites (inside callers) to which we have unbalanced returns
+	// if followReturnPastSeeds is enabled
+	@SynchronizedBy("use of ConcurrentHashMap")
+	protected final Set<N> unbalancedRetSites;
+
+	protected final Set<M> visitedMethods = Sets.newHashSet();
+
+	@DontSynchronize("stateless")
+	protected final FlowFunctions<N, D, M> flowFunctions;
+
+	@DontSynchronize("stateless")
+	protected final EdgeFunctions<N, D, M, V> edgeFunctions;
+
+	@DontSynchronize("only used by single thread")
+	protected Map<N, Set<D>> initialSeeds;
+
+	@DontSynchronize("stateless")
+	protected final JoinLattice<V> valueLattice;
+
+	@DontSynchronize("stateless")
+	protected final EdgeFunction<V> allTop;
+
+	@SynchronizedBy("consistent lock on field")
+	protected final Table<N, D, V> val = HashBasedTable.create();
+
+	@DontSynchronize("benign races")
+	public long flowFunctionApplicationCount;
+
+	@DontSynchronize("benign races")
+	public long flowFunctionConstructionCount;
+
+	@DontSynchronize("benign races")
+	public long propagationCount;
+
+	@DontSynchronize("benign races")
+	public long durationFlowFunctionConstruction;
+
+	@DontSynchronize("benign races")
+	public long durationFlowFunctionApplication;
+
+	@DontSynchronize("stateless")
+	protected final D zeroValue;
+
+	@DontSynchronize("readOnly")
+	protected final FlowFunctionCache<N, D, M> ffCache;
+
+	@DontSynchronize("readOnly")
+	protected final EdgeFunctionCache<N, D, M, V> efCache;
+
+	@DontSynchronize("readOnly")
+	protected final boolean followReturnsPastSeeds;
+
+	@DontSynchronize("readOnly")
+	protected final boolean computeValues;
+
+	//  private IDEDebugger<N, D, M, V, I> debugger;
+
+	private Flow<N,D,V> flows;
+	private final IPropagationController<N,D> propagationController;
+
+	/**
+	 * Creates a solver for the given problem, which caches flow functions and edge functions. The
+	 * solver must then be started by calling {@link #solve()}.
+	 */
+	public IDESolver(IDETabulationProblem<N, D, M, V, I> tabulationProblem) {
+		this(tabulationProblem, DEFAULT_CACHE_BUILDER, DEFAULT_CACHE_BUILDER);
+	}
+
+	/**
+	 * Creates a solver for the given problem, constructing caches with the given {@link CacheBuilder}
+	 * . The solver must then be started by calling {@link #solve()}.
+	 * 
+	 * @param flowFunctionCacheBuilder A valid {@link CacheBuilder} or <code>null</code> if no caching
+	 *        is to be used for flow functions.
+	 * @param edgeFunctionCacheBuilder A valid {@link CacheBuilder} or <code>null</code> if no caching
+	 *        is to be used for edge functions.
+	 */
+	public IDESolver(IDETabulationProblem<N, D, M, V, I> tabulationProblem,
+			@SuppressWarnings("rawtypes") CacheBuilder flowFunctionCacheBuilder,
+			@SuppressWarnings("rawtypes") CacheBuilder edgeFunctionCacheBuilder) {
+		if (logger.isDebugEnabled()) {
+			if (flowFunctionCacheBuilder != null)
+				flowFunctionCacheBuilder = flowFunctionCacheBuilder.recordStats();
+			if (edgeFunctionCacheBuilder != null)
+				edgeFunctionCacheBuilder = edgeFunctionCacheBuilder.recordStats();
+		}
+		this.zeroValue = tabulationProblem.zeroValue();
+		this.icfg = tabulationProblem.interproceduralCFG();
+		FlowFunctions<N, D, M> flowFunctions = tabulationProblem.autoAddZero()
+				? new ZeroedFlowFunctions<N, D, M>(tabulationProblem.flowFunctions(),
+						tabulationProblem.zeroValue())
+						: tabulationProblem.flowFunctions();
+				EdgeFunctions<N, D, M, V> edgeFunctions = tabulationProblem.edgeFunctions();
+				if (flowFunctionCacheBuilder != null) {
+					ffCache = new FlowFunctionCache<N, D, M>(flowFunctions, flowFunctionCacheBuilder);
+					flowFunctions = ffCache;
+				} else {
+					ffCache = null;
+				}
+				if (edgeFunctionCacheBuilder != null) {
+					efCache = new EdgeFunctionCache<N, D, M, V>(edgeFunctions, edgeFunctionCacheBuilder);
+					edgeFunctions = efCache;
+				} else {
+					efCache = null;
+				}
+				this.flowFunctions = flowFunctions;
+				this.edgeFunctions = edgeFunctions;
+				this.initialSeeds = tabulationProblem.initialSeeds();
+				this.unbalancedRetSites = Collections.newSetFromMap(new ConcurrentHashMap<N, Boolean>());
+				this.valueLattice = tabulationProblem.joinLattice();
+				this.allTop = tabulationProblem.allTopFunction();
+				this.flows = tabulationProblem.flowWrapper();
+				this.jumpFn = new JumpFunctions<N, D, V>(allTop);
+				this.followReturnsPastSeeds = tabulationProblem.followReturnsPastSeeds();
+				this.numThreads = Math.max(1, tabulationProblem.numThreads());
+				this.computeValues = tabulationProblem.computeValues();
+				//    this.debugger = ((Object) tabulationProblem).getDebugger();
+				if(tabulationProblem.getScheduler() == null)
+					this.worklist = new Scheduler();
+				else
+					this.worklist = tabulationProblem.getScheduler();
+				this.propagationController = tabulationProblem.propagationController();
+
+	}
+
+
+	/**
+	 * Schedules the processing of initial seeds, initiating the analysis. Clients should only call
+	 * this methods if performing synchronization on their own. Normally, {@link #solve()} should be
+	 * called instead.
+	 */
+	protected void submitInitialSeeds() {
+		for (Entry<N, Set<D>> seed : initialSeeds.entrySet()) {
+			N startPoint = seed.getKey();
+			for (D val : seed.getValue()) {
+				propagate(zeroValue, startPoint, val, EdgeIdentity.<V>v(), null, false);
+			}
+			jumpFn.addFunction(zeroValue, startPoint, zeroValue, EdgeIdentity.<V>v());
+		}
+	}
+
+
+	/**
+	 * Runs execution, re-throwing exceptions that might be thrown during its execution.
+	 */
+	public void runExecutorAndAwaitCompletion() {
+		worklist.awaitExecution();
+	}
+
+	/**
+	 * Dispatch the processing of a given edge. It may be executed in a different thread.
+	 * 
+	 * @param edge the edge to process
+	 */
+	protected void scheduleEdgeProcessing(PathEdge<N, D> edge) {
+		worklist.add(new PathEdgeProcessingTask(edge));
+		propagationCount++;
+	}
+
+	/**
+	 * Dispatch the processing of a given value. It may be executed in a different thread.
+	 * 
+	 * @param vpt
+	 */
+	protected void scheduleValueProcessing(ValuePropagationTask vpt) {
+		// If the executor has been killed, there is little point
+		// in submitting new tasks
+		worklist.add(vpt);
+	}
+
+	/**
+	 * Dispatch the computation of a given value. It may be executed in a different thread.
+	 * 
+	 * @param task
+	 */
+	protected void scheduleValueComputationTask(ValueComputationTask task) {
+		worklist.add(task);
+	}
+
+	/**
+	 * Runs the solver on the configured problem. This can take some time.
+	 */
+	public void solve() {		
+		submitInitialSeeds();
+		runExecutorAndAwaitCompletion();
+	}
+	
+	public void update() {
+		System.out.println("updating analysis results");
+		System.out.println("val size " + val.size());
+	}
+	
+	/**
+	 * Lines 13-20 of the algorithm; processing a call site in the caller's context.
+	 * 
+	 * For each possible callee, registers incoming call edges. Also propagates call-to-return flows
+	 * and summarized callee flows within the caller.
+	 * 
+	 * @param edge an edge whose target node resembles a method call
+	 */
+	private void processCall(PathEdge<N, D> edge) {
+		final D d1 = edge.factAtSource();
+		final N n = edge.getTarget(); // a call node; line 14...
+
+
+		final D d2 = edge.factAtTarget();
+		EdgeFunction<V> f = jumpFunction(edge);
+		logger.trace("Processing call to {} and func {}", edge,f);
+		Collection<N> returnSiteNs = icfg.getReturnSitesOfCallAt(n);
+
+		// for each possible callee
+		Collection<M> callees = icfg.getCalleesOfCallAt(n);
+		for (M sCalledProcN : callees) { // still line 14
+
+			// compute the call-flow function
+			FlowFunction<D> function = flowFunctions.getCallFlowFunction(d1, n, sCalledProcN);
+			flowFunctionConstructionCount++;
+			Set<D> res = computeCallFlowFunction(function, d1, d2);
+
+			// for each callee's start point(s)
+			Collection<N> startPointsOf = icfg.getStartPointsOf(sCalledProcN);
+			for (N sP : startPointsOf) {
+				// for each result node of the call-flow function
+				for (D d3 : res) {
+					// create initial self-loop
+					propagate(d3, sP, d3, EdgeIdentity.<V>v(), n, false); // line 15
+					//          debugger.callFlow(n, d2, sP, d3);
+					// register the fact that <sp,d3> has an incoming edge from <n,d2>
+					Set<Cell<N, D, EdgeFunction<V>>> endSumm;
+					synchronized (incoming) {
+						// line 15.1 of Naeem/Lhotak/Rodriguez
+						addIncoming(sP, d3, n, d2, d1);
+						// line 15.2, copy to avoid concurrent modification exceptions by other threads
+						endSumm = new HashSet<Table.Cell<N, D, EdgeFunction<V>>>(endSummary(sP, d3));
+					}
+
+					// still line 15.2 of Naeem/Lhotak/Rodriguez
+					// for each already-queried exit value <eP,d4> reachable from <sP,d3>,
+					// create new caller-side jump functions to the return sites
+					// because we have observed a potentially new incoming edge into <sP,d3>
+					for (Cell<N, D, EdgeFunction<V>> entry : endSumm) {
+						N eP = entry.getRowKey();
+						D d4 = entry.getColumnKey();
+						EdgeFunction<V> fCalleeSummary = entry.getValue();
+						// for each return site
+						for (N retSiteN : returnSiteNs) {
+							// compute return-flow function
+							FlowFunction<D> retFunction =
+									flowFunctions.getReturnFlowFunction(d1, d3, n, d2, sCalledProcN, eP, retSiteN);
+							flowFunctionConstructionCount++;
+							// for each target value of the function
+							for (D d5 : computeReturnFlowFunction(retFunction, d3, d4, n,
+									Collections.singleton(new Pair<D, D>(d2, d1)))) {
+								// update the caller-side summary function
+								EdgeFunction<V> f4 = edgeFunctions.getCallEdgeFunction(d1, n, d2, sCalledProcN, d3);
+								EdgeFunction<V> f5 =
+										edgeFunctions.getReturnEdgeFunction(d1, n, sCalledProcN, eP, d4, retSiteN, d5);
+
+								EdgeFunction<V> fPrime = f4.composeWith(fCalleeSummary).composeWith(f5);
+								logger.debug("COMPOSE {} with {} and then the result with {} is {}", f4,
+										fCalleeSummary, f5, fPrime);
+								D d5_restoredCtx = restoreContextOnReturnedFact(d2, d5);
+								EdgeFunction<V> edgefunc = f.composeWith(fPrime);
+								if(!fPrime.equalTo(EdgeIdentity.<V>v()))
+									flows.nonIdentityReturnFlow(eP, d2, n, d5_restoredCtx, retSiteN, d1,edgefunc);
+								propagate(d1, retSiteN, d5_restoredCtx,edgefunc , n, false);
+								//                debugger.returnFlow(eP, d4, retSiteN, d5_restoredCtx);
+							}
+						}
+					}
+				}
+			}
+		}
+		// line 17-19 of Naeem/Lhotak/Rodriguez
+		// process intra-procedural flows along call-to-return flow functions
+		for (N returnSiteN : returnSiteNs) {
+			FlowFunction<D> callToReturnFlowFunction =
+					flowFunctions.getCallToReturnFlowFunction(d1, n, returnSiteN, !callees.isEmpty());
+			flowFunctionConstructionCount++;
+			for (D d3 : computeCallToReturnFlowFunction(callToReturnFlowFunction, d1, d2)) {
+				EdgeFunction<V> edgeFnE =
+						edgeFunctions.getCallToReturnEdgeFunction(d1, n, d2, returnSiteN, d3);
+
+				if(!edgeFnE.equalTo(EdgeIdentity.<V>v()))
+					flows.nonIdentityCallToReturnFlow(d2, n, d3, returnSiteN, d1,f.composeWith(edgeFnE));
+				propagate(d1, returnSiteN, d3, f.composeWith(edgeFnE), n, false);
+				//        debugger.callToReturn(n, d2, returnSiteN, d3);
+			}
+		}
+	}
+
+	/**
+	 * Computes the call flow function for the given call-site abstraction
+	 * 
+	 * @param callFlowFunction The call flow function to compute
+	 * @param d1 The abstraction at the current method's start node.
+	 * @param d2 The abstraction at the call site
+	 * @return The set of caller-side abstractions at the callee's start node
+	 */
+	protected Set<D> computeCallFlowFunction(FlowFunction<D> callFlowFunction, D d1, D d2) {
+		return callFlowFunction.computeTargets(d2);
+	}
+
+	/**
+	 * Computes the call-to-return flow function for the given call-site abstraction
+	 * 
+	 * @param callToReturnFlowFunction The call-to-return flow function to compute
+	 * @param d1 The abstraction at the current method's start node.
+	 * @param d2 The abstraction at the call site
+	 * @return The set of caller-side abstractions at the return site
+	 */
+	protected Set<D> computeCallToReturnFlowFunction(FlowFunction<D> callToReturnFlowFunction, D d1,
+			D d2) {
+		return callToReturnFlowFunction.computeTargets(d2);
+	}
+
+	/**
+	 * Lines 21-32 of the algorithm.
+	 * 
+	 * Stores callee-side summaries. Also, at the side of the caller, propagates intra-procedural
+	 * flows to return sites using those newly computed summaries.
+	 * 
+	 * @param edge an edge whose target node resembles a method exits
+	 */
+	protected void processExit(PathEdge<N, D> edge) {
+		final N n = edge.getTarget(); // an exit node; line 21...
+		EdgeFunction<V> f = jumpFunction(edge);
+		M methodThatNeedsSummary = icfg.getMethodOf(n);
+		//    debugger.addSummary(methodThatNeedsSummary, edge);
+		final D d1 = edge.factAtSource();
+		final D d2 = edge.factAtTarget();
+
+		// for each of the method's start points, determine incoming calls
+		Collection<N> startPointsOf = icfg.getStartPointsOf(methodThatNeedsSummary);
+		Map<N, Set<Pair<D, D>>> inc = new HashMap<N, Set<Pair<D, D>>>();
+		for (N sP : startPointsOf) {
+			// line 21.1 of Naeem/Lhotak/Rodriguez
+
+			// register end-summary
+			synchronized (incoming) {
+				addEndSummary(sP, d1, n, d2, f);
+				// copy to avoid concurrent modification exceptions by other threads
+				for (Entry<N, Set<Pair<D, D>>> entry : incoming(d1, sP).entrySet())
+					inc.put(entry.getKey(), new HashSet<Pair<D, D>>(entry.getValue()));
+			}
+		}
+
+		// for each incoming call edge already processed
+		// (see processCall(..))
+		for (Entry<N, Set<Pair<D, D>>> entry : inc.entrySet()) {
+			// line 22
+			N c = entry.getKey();
+			// for each return site
+			for (N retSiteC : icfg.getReturnSitesOfCallAt(c)) {
+				// compute return-flow function
+				// for each incoming-call value
+				for (Pair<D, D> d4andCallerD1 : entry.getValue()) {
+					D d4 = d4andCallerD1.getO1();
+					D callerD1 = d4andCallerD1.getO2();
+					FlowFunction<D> retFunction = flowFunctions.getReturnFlowFunction(callerD1, d1, c, d4,
+							methodThatNeedsSummary, n, retSiteC);
+					flowFunctionConstructionCount++;
+					Set<D> targets = computeReturnFlowFunction(retFunction, d1, d2, c, entry.getValue());
+					// for each target value at the return site
+					// line 23
+					for (D d5 : targets) {
+						// compute composed function
+						EdgeFunction<V> f4 =
+								edgeFunctions.getCallEdgeFunction(callerD1, c, d4, icfg.getMethodOf(n), d1);
+						EdgeFunction<V> f5 = edgeFunctions.getReturnEdgeFunction(callerD1, c,
+								icfg.getMethodOf(n), n, d2, retSiteC, d5);
+						EdgeFunction<V> fPrime = f4.composeWith(f).composeWith(f5);
+
+						// for each jump function coming into the call, propagate to return site using the
+						// composed function
+						synchronized (jumpFn) { // some other thread might change jumpFn on the way
+							for (Map.Entry<D, EdgeFunction<V>> valAndFunc : jumpFn.reverseLookup(c, d4)
+									.entrySet()) {
+								EdgeFunction<V> f3 = valAndFunc.getValue();
+								if (!f3.equalTo(allTop)) {
+									D d3 = valAndFunc.getKey();
+									D d5_restoredCtx = restoreContextOnReturnedFact(d4, d5);
+									//                  debugger.returnFlow(n, d2, retSiteC, d5_restoredCtx);
+									EdgeFunction<V> edgefunc = f3.composeWith(fPrime);
+									if(!fPrime.equalTo(EdgeIdentity.<V>v()))
+										flows.nonIdentityReturnFlow(n,d2, c, d5, retSiteC, d3,edgefunc);
+									propagate(d3, retSiteC, d5_restoredCtx, edgefunc, c, false);
+								}
+							}
+						}
+					}
+				}
+			}
+		}
+
+		// handling for unbalanced problems where we return out of a method with a fact for which we
+		// have no incoming flow
+		// note: we propagate that way only values that originate from ZERO, as conditionally generated
+		// values should only
+		// be propagated into callers that have an incoming edge for this condition
+		if (followReturnsPastSeeds && inc.isEmpty() && d1.equals(zeroValue)) {
+			// only propagate up if we
+			Collection<N> callers = icfg.getCallersOf(methodThatNeedsSummary);
+			for (N c : callers) {
+				for (N retSiteC : icfg.getReturnSitesOfCallAt(c)) {
+					FlowFunction<D> retFunction = flowFunctions.getReturnFlowFunction(zeroValue,zeroValue, c, zeroValue,
+							methodThatNeedsSummary, n, retSiteC);
+					flowFunctionConstructionCount++;
+					Set<D> targets = computeReturnFlowFunction(retFunction, d1, d2, c,
+							Collections.singleton(new Pair<D, D>(zeroValue, zeroValue)));
+					for (D d5 : targets) {
+						EdgeFunction<V> f5 = edgeFunctions.getReturnEdgeFunction(zeroValue, c,
+								icfg.getMethodOf(n), n, d2, retSiteC, d5);
+						propagateUnbalancedReturnFlow(retSiteC, d5, f.composeWith(f5), c);
+						//            debugger.returnFlow(n, d2, retSiteC, d5);
+						// register for value processing (2nd IDE phase)
+						unbalancedRetSites.add(retSiteC);
+					}
+				}
+			}
+			// in cases where there are no callers, the return statement would normally not be processed
+			// at all;
+			// this might be undesirable if the flow function has a side effect such as registering a
+			// taint;
+			// instead we thus call the return flow function will a null caller
+			if (callers.isEmpty()) {
+				FlowFunction<D> retFunction = flowFunctions.getReturnFlowFunction(zeroValue,zeroValue, null,
+						zeroValue, methodThatNeedsSummary, n, null);
+				flowFunctionConstructionCount++;
+				retFunction.computeTargets(d2);
+			}
+		}
+	}
+
+	protected void propagateUnbalancedReturnFlow(N retSiteC, D targetVal,
+			EdgeFunction<V> edgeFunction, N relatedCallSite) {
+		propagate(zeroValue, retSiteC, targetVal, edgeFunction, relatedCallSite, true);
+	}
+
+	/**
+	 * This method will be called for each incoming edge and can be used to transfer knowledge from
+	 * the calling edge to the returning edge, without affecting the summary edges at the callee.
+	 * 
+	 * @param d4 Fact stored with the incoming edge, i.e., present at the caller side
+	 * @param d5 Fact that originally should be propagated to the caller.
+	 * @return Fact that will be propagated to the caller.
+	 */
+	@SuppressWarnings("unchecked")
+	protected D restoreContextOnReturnedFact(D d4, D d5) {
+		if (d5 instanceof LinkedNode) {
+			((LinkedNode<D>) d5).setCallingContext(d4);
+		}
+		if (d5 instanceof JoinHandlingNode) {
+			((JoinHandlingNode<D>) d5).setCallingContext(d4);
+		}
+		return d5;
+	}
+
+	/**
+	 * Computes the return flow function for the given set of caller-side abstractions.
+	 * 
+	 * @param retFunction The return flow function to compute
+	 * @param d1 The abstraction at the beginning of the callee
+	 * @param d2 The abstraction at the exit node in the callee
+	 * @param callSite The call site
+	 * @param callerSideDs The abstractions at the call site
+	 * @return The set of caller-side abstractions at the return site
+	 */
+	protected Set<D> computeReturnFlowFunction(FlowFunction<D> retFunction, D d1, D d2, N callSite,
+			Set<Pair<D, D>> callerSideDs) {
+		return retFunction.computeTargets(d2);
+	}
+
+	/**
+	 * Lines 33-37 of the algorithm. Simply propagate normal, intra-procedural flows.
+	 * 
+	 * @param edge
+	 */
+	private void processNormalFlow(PathEdge<N, D> edge) {
+		final D d1 = edge.factAtSource();
+		final N n = edge.getTarget();
+		final D d2 = edge.factAtTarget();
+
+		EdgeFunction<V> f = jumpFunction(edge);
+		for (N m : icfg.getSuccsOf(n)) {
+			FlowFunction<D> flowFunction = flowFunctions.getNormalFlowFunction(d1, n, m);
+			flowFunctionConstructionCount++;
+			Set<D> res = computeNormalFlowFunction(flowFunction, d1, d2);
+			for (D d3 : res) {
+				EdgeFunction<V> fprime =
+						f.composeWith(edgeFunctions.getNormalEdgeFunction(d1, n, d2, m, d3));
+				propagate(d1, m, d3, fprime, null, false);
+				//        debugger.normalFlow(n, d2, m, d3);
+			}
+		}
+	}
+
+	/**
+	 * Computes the normal flow function for the given set of start and end abstractions-
+	 * 
+	 * @param flowFunction The normal flow function to compute
+	 * @param d1 The abstraction at the method's start node
+	 * @param d1 The abstraction at the current node
+	 * @return The set of abstractions at the successor node
+	 */
+	protected Set<D> computeNormalFlowFunction(FlowFunction<D> flowFunction, D d1, D d2) {
+		return flowFunction.computeTargets(d2);
+	}
+
+	/**
+	 * Propagates the flow further down the exploded super graph, merging any edge function that might
+	 * already have been computed for targetVal at target.
+	 * 
+	 * @param sourceVal the source value of the propagated summary edge
+	 * @param target the target statement
+	 * @param targetVal the target value at the target statement
+	 * @param f the new edge function computed from (s0,sourceVal) to (target,targetVal)
+	 * @param relatedCallSite for call and return flows the related call statement, <code>null</code>
+	 *        otherwise (this value is not used within this implementation but may be useful for
+	 *        subclasses of {@link IDESolver})
+	 * @param isUnbalancedReturn <code>true</code> if this edge is propagating an unbalanced return
+	 *        (this value is not used within this implementation but may be useful for subclasses of
+	 *        {@link IDESolver})
+	 */
+	protected void propagate(D sourceVal, N target, D targetVal, EdgeFunction<V> f,
+			/* deliberately exposed to clients */ N relatedCallSite,
+			/* deliberately exposed to clients */ boolean isUnbalancedReturn) {
+		if(!propagationController.continuePropagate(sourceVal, target, targetVal))
+			return;
+		EdgeFunction<V> jumpFnE;
+		EdgeFunction<V> fPrime;
+		boolean newFunction;
+		synchronized (jumpFn) {
+			jumpFnE = jumpFn.reverseLookup(target, targetVal).get(sourceVal);
+			// if(jumpFnE==null) jumpFnE = allTop; //JumpFn is initialized to all-top (see line [2] in
+			// SRH96 paper)
+			fPrime = (jumpFnE == null ? f : jumpFnE.joinWith(f));
+			newFunction = !fPrime.equalTo(jumpFnE) && !fPrime.equalTo(allTop);
+			if (newFunction) {
+				jumpFn.addFunction(sourceVal, target, targetVal, fPrime);
+			}
+		}
+		if (newFunction) {
+			PathEdge<N, D> edge = new PathEdge<N, D>(sourceVal, target, targetVal);
+			scheduleEdgeProcessing(edge);
+			visitedMethods.add( icfg.getMethodOf(target));
+			if (targetVal != zeroValue) {
+				logger.trace("{} - EDGE: <{},{}> -> <{},{}> - {}", getDebugName(), icfg.getMethodOf(target),
+						sourceVal, target, targetVal, fPrime);
+			}
+		} else{
+			logger.trace("End of Propagation {} - EDGE: <{},{}> -> <{},{}> - {}", getDebugName(), icfg.getMethodOf(target),
+					sourceVal, target, targetVal, fPrime);
+		}
+	}
+
+
+	/**
+	 * Computes the final values for edge functions.
+	 */
+	private void computeValues() {
+		computeValues(initialSeeds);
+	}
+
+	public void computeValues(Map<N, Set<D>> allSeeds) {
+		this.initialSeeds = allSeeds;
+		// Phase II(i)
+		logger.debug("Computing the final values for the edge functions");
+		// add caller seeds to initial seeds in an unbalanced problem
+		for (N unbalancedRetSite : unbalancedRetSites) {
+			Set<D> seeds = allSeeds.get(unbalancedRetSite);
+			if (seeds == null) {
+				seeds = new HashSet<D>();
+				allSeeds.put(unbalancedRetSite, seeds);
+			}
+			seeds.add(zeroValue);
+		}
+		// do processing
+		for (Entry<N, Set<D>> seed : allSeeds.entrySet()) {
+			N startPoint = seed.getKey();
+			for (D val : seed.getValue()) {
+				System.out.println("class of val in IDESolver " + val.getClass());
+				System.out.println("val " + val);
+				setVal(startPoint, val, valueLattice.bottomElement());
+				Pair<N, D> superGraphNode = new Pair<N, D>(startPoint, val);
+				scheduleValueProcessing(new ValuePropagationTask(val, superGraphNode));
+			}
+		}
+		logger.debug("Computed the final values of the edge functions");
+		// await termination of tasks
+		runExecutorAndAwaitCompletion();
+
+		// Phase II(ii)
+		// we create an array of all nodes and then dispatch fractions of this array to multiple threads
+		Set<N> allNonCallStartNodes = icfg.allNonCallStartNodes();
+		@SuppressWarnings("unchecked")
+		N[] nonCallStartNodesArray = (N[]) new Object[allNonCallStartNodes.size()];
+		int i = 0;
+		for (N n : allNonCallStartNodes) {
+			nonCallStartNodesArray[i] = n;
+			i++;
+		}
+		// No need to keep track of the number of tasks scheduled here, since we call shutdown
+		for (int t = 0; t < numThreads; t++) {
+			ValueComputationTask task = new ValueComputationTask(nonCallStartNodesArray, t);
+			scheduleValueComputationTask(task);
+		}
+		// await termination of tasks
+		runExecutorAndAwaitCompletion();
+	}
+
+	private void propagateValueAtStart(Pair<N, D> nAndD, N n) {
+		D d = nAndD.getO2();
+		M p = icfg.getMethodOf(n);
+		for (N c : icfg.getCallsFromWithin(p)) {
+			Set<Entry<D, EdgeFunction<V>>> entries;
+			synchronized (jumpFn) {
+				entries = jumpFn.forwardLookup(d, c).entrySet();
+				for (Map.Entry<D, EdgeFunction<V>> dPAndFP : entries) {
+					D dPrime = dPAndFP.getKey();
+					EdgeFunction<V> fPrime = dPAndFP.getValue();
+					N sP = n;
+					propagateValue(dPrime, c, dPrime, fPrime.computeTarget(val(sP, d)));
+					flowFunctionApplicationCount++;
+				}
+			}
+		}
+	}
+
+	private void propagateValueAtCall(D d1, Pair<N, D> nAndD, N n) {
+		D d = nAndD.getO2();
+		for (M q : icfg.getCalleesOfCallAt(n)) {
+			FlowFunction<D> callFlowFunction = flowFunctions.getCallFlowFunction(d1, n, q);
+			flowFunctionConstructionCount++;
+			for (D dPrime : callFlowFunction.computeTargets(d)) {
+				EdgeFunction<V> edgeFn = edgeFunctions.getCallEdgeFunction(d1, n, d, q, dPrime);
+				for (N startPoint : icfg.getStartPointsOf(q)) {
+					propagateValue(d1, startPoint, dPrime, edgeFn.computeTarget(val(n, d)));
+					flowFunctionApplicationCount++;
+				}
+			}
+		}
+	}
+
+	private void propagateValue(D d1, N nHashN, D nHashD, V v) {
+		synchronized (val) {
+			V valNHash = val(nHashN, nHashD);
+			V vPrime = valueLattice.join(valNHash, v);
+			if (!vPrime.equals(valNHash)) {
+				setVal(nHashN, nHashD, vPrime);
+				scheduleValueProcessing(new ValuePropagationTask(d1, new Pair<N, D>(nHashN, nHashD)));
+			}
+		}
+	}
+
+	private V val(N nHashN, D nHashD) {
+		V l;
+		synchronized (val) {
+			l = val.get(nHashN, nHashD);
+		}
+		if (l == null)
+			return valueLattice.topElement(); // implicitly initialized to top; see line [1] of Fig. 7 in
+		// SRH96 paper
+		else
+			return l;
+	}
+
+	public void setVal(N nHashN, D nHashD, V l) {
+		// TOP is the implicit default value which we do not need to store.
+		synchronized (val) {
+			if (l == valueLattice.topElement()) // do not store top values
+				val.remove(nHashN, nHashD);
+			else
+				val.put(nHashN, nHashD, l);
+		}
+		//    debugger.setValue(nHashN, nHashD, l);
+		logger.debug("VALUE: {} {} {} {}", icfg.getMethodOf(nHashN), nHashN, nHashD, l);
+	}
+
+	private EdgeFunction<V> jumpFunction(PathEdge<N, D> edge) {
+		synchronized (jumpFn) {
+			EdgeFunction<V> function =
+					jumpFn.forwardLookup(edge.factAtSource(), edge.getTarget()).get(edge.factAtTarget());
+			if (function == null) {
+				return allTop;
+			} // JumpFn initialized to all-top, see line [2] in SRH96 paper
+			return function;
+		}
+	}
+
+	protected Set<Cell<N, D, EdgeFunction<V>>> endSummary(N sP, D d3) {
+		Table<N, D, EdgeFunction<V>> map = endSummary.get(sP, d3);
+		if (map == null)
+			return Collections.emptySet();
+		return map.cellSet();
+	}
+
+	private void addEndSummary(N sP, D d1, N eP, D d2, EdgeFunction<V> f) {
+		Table<N, D, EdgeFunction<V>> summaries = endSummary.get(sP, d1);
+		if (summaries == null) {
+			summaries = HashBasedTable.create();
+			endSummary.put(sP, d1, summaries);
+		}
+		// note: at this point we don't need to join with a potential previous f
+		// because f is a jump function, which is already properly joined
+		// within propagate(..)
+		summaries.put(eP, d2, f);
+		logger.debug("ADDING SUMMARY {}: <{},{}>-><{},{}> V: {}", icfg.getMethodOf(sP), sP, d1, eP, d2,
+				f);
+	}
+
+	public Map<N, Set<Pair<D, D>>> incoming(D d1, N sP) {
+		synchronized (incoming) {
+			Map<N, Set<Pair<D, D>>> map = incoming.get(sP, d1);
+			if (map == null)
+				return Collections.emptyMap();
+			return map;
+		}
+	}
+
+	protected void addIncoming(N sP, D d3, N n, D d2, D d1) {
+		synchronized (incoming) {
+			Map<N, Set<Pair<D, D>>> summaries = incoming.get(sP, d3);
+			if (summaries == null) {
+				summaries = new HashMap<N, Set<Pair<D, D>>>();
+				incoming.put(sP, d3, summaries);
+			}
+			Set<Pair<D, D>> set = summaries.get(n);
+			if (set == null) {
+				set = new HashSet<Pair<D, D>>();
+				summaries.put(n, set);
+			}
+			set.add(new Pair<D, D>(d2, d1));
+		}
+	}
+
+	/**
+	 * Returns the V-type result for the given value at the given statement. TOP values are never
+	 * returned.
+	 */
+	public V resultAt(N stmt, D value) {
+		// no need to synchronize here as all threads are known to have terminated
+		/*System.out.println("--------------------------------IDESolver-------------------------------------");
+		System.out.println("N stmt " + stmt);
+		System.out.println("D value " + value);
+		System.out.println("N stmt class " + stmt.getClass());
+		System.out.println("D stmt value " + value.getClass());
+		System.out.println("Table<N, D, V> val " + val);
+		System.out.println("Table<N, D, V> val class" + val.getClass());
+		System.out.println("val.get(stmt, value) " + val.get(stmt, value));
+
+		Map<N, Map<D, V>> temp = val.rowMap();
+		for (N n : temp.keySet()) {
+			System.out.println("class of N n " + n.getClass());
+			System.out.println("value of N n " + n);
+			Map<D, V> innerTemp = val.row(n);
+			for (D d : innerTemp.keySet()) {
+				System.out.println("class of D d " + d.getClass());
+				System.out.println("d " + d);
+				System.out.println();
+				System.out.println("class of V v " + innerTemp.get(d).getClass());
+				System.out.println("value of V v " + innerTemp.get(d));
+			}
+			//		innerIterator = val.get(n);
+			//		for (N tempInner : ) {
+
+			//		}
+		}
+
+		System.out.println("--------------------------------IDESolver-------------------------------------");*/
+		return val.get(stmt, value);
+	}
+
+	public HashBasedTable<N, D, V> results(){
+	  HashBasedTable<N, D, V> res = HashBasedTable.create();
+	  for(Cell<N,D,V> cell : val.cellSet()){
+		  if(!cell.getColumnKey().equals(zeroValue))
+			  res.put(cell.getRowKey(), cell.getColumnKey(), cell.getValue());
+	  }
+	  return res;
+	}
+
+	/**
+	 * Returns the resulting environment for the given statement. The artificial zero value is
+	 * automatically stripped. TOP values are never returned.
+	 */
+	public Map<D, V> resultsAt(N stmt) {
+		// filter out the artificial zero-value
+		// no need to synchronize here as all threads are known to have terminated
+		return Maps.filterKeys(val.row(stmt), new Predicate<D>() {
+
+			public boolean apply(D val) {
+				return val != zeroValue;
+			}
+		});
+	}
+
+	/**
+	 * Factory method for this solver's thread-pool executor.
+	 */
+	protected CountingThreadPoolExecutor getExecutor() {
+		return new CountingThreadPoolExecutor(1, this.numThreads, 30, TimeUnit.SECONDS,
+				new LinkedBlockingQueue<Runnable>());
+	}
+
+	/**
+	 * Returns a String used to identify the output of this solver in debug mode. Subclasses can
+	 * overwrite this string to distinguish the output from different solvers.
+	 */
+	protected String getDebugName() {
+		return "";
+	}
+
+	public Set<M> getVisitedMethods() {
+		return visitedMethods;
+	}
+
+	public void printStats() {
+		if (logger.isDebugEnabled()) {
+			if (ffCache != null)
+				ffCache.printStats();
+			if (efCache != null)
+				efCache.printStats();
+		} else {
+			logger.info("No statistics were collected, as DEBUG is disabled.");
+		}
+	}
+
+	public class PathEdgeProcessingTask implements Runnable {
+		public final PathEdge<N, D> edge;
+
+		public PathEdgeProcessingTask(PathEdge<N, D> edge) {
+			this.edge = edge;
+		}
+
+		public void run() {
+			System.out.println("Processing edge " + edge);
+			if (icfg.isCallStmt(edge.getTarget())) {
+				processCall(edge);
+			} else {
+				// note that some statements, such as "throw" may be
+				// both an exit statement and a "normal" statement
+				if (icfg.isExitStmt(edge.getTarget())) {
+					processExit(edge);
+				}
+				if (!icfg.getSuccsOf(edge.getTarget()).isEmpty()) {
+					processNormalFlow(edge);
+				}
+			}
+		}
+	}
+
+	public class ValuePropagationTask implements Runnable {
+		private final Pair<N, D> nAndD;
+		private final D d1;
+
+		public ValuePropagationTask(D d1, Pair<N, D> nAndD) {
+			this.nAndD = nAndD;
+			this.d1 = d1;
+		}
+
+		public void run() {
+			N n = nAndD.getO1();
+			/*System.out.println("---------------------------------value propagation task-----------------------------------");
+			System.out.println("class of n " + n.getClass());
+			System.out.println("value of n " + n);
+			System.out.println("class of initialSeeds " + initialSeeds.getClass());
+			System.out.println("value of initialSeeds " + initialSeeds);
+			System.out.println("value of initialSeeds.containsKey(n) " + initialSeeds.containsKey(n));
+			System.out.println("---------------------------------value propagation task-----------------------------------");*/
+			if (icfg.isStartPoint(n) || initialSeeds.containsKey(n) || // our initial seeds are not
+					// necessarily method-start points
+					// but here they should be treated
+					// as such
+					unbalancedRetSites.contains(n)) { // the same also for unbalanced return sites in an
+				// unbalanced problem
+				propagateValueAtStart(nAndD, n);
+			}
+			if (icfg.isCallStmt(n)) {
+				propagateValueAtCall(d1, nAndD, n);
+			}
+		}
+	}
+
+	public class ValueComputationTask implements Runnable {
+		private final N[] values;
+		final int num;
+
+		public ValueComputationTask(N[] values, int num) {
+			this.values = values;
+			this.num = num;
+		}
+
+		public void run() {
+			int sectionSize = (int) Math.floor(values.length / numThreads) + numThreads;
+			for (int i = sectionSize * num; i < Math.min(sectionSize * (num + 1), values.length); i++) {
+				N n = values[i];
+				for (N sP : icfg.getStartPointsOf(icfg.getMethodOf(n))) {
+					Set<Cell<D, D, EdgeFunction<V>>> lookupByTarget;
+					lookupByTarget = jumpFn.lookupByTarget(n);
+					for (Cell<D, D, EdgeFunction<V>> sourceValTargetValAndFunction : lookupByTarget) {
+						D dPrime = sourceValTargetValAndFunction.getRowKey();
+						D d = sourceValTargetValAndFunction.getColumnKey();
+						EdgeFunction<V> fPrime = sourceValTargetValAndFunction.getValue();
+						synchronized (val) {
+							setVal(n, d, valueLattice.join(val(n, d), fPrime.computeTarget(val(sP, dPrime))));
+						}
+						flowFunctionApplicationCount++;
+					}
+				}
+			}
+		}
+	}
+
+}